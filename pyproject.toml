[tool.poetry]
name = "dftimewolf"
version = "0.1.0"
description = ""
authors = ["Thomas Chopitea <tomchop@gmail.com>"]
license = "Apache"

[tool.poetry.scripts]
dftimewolf = 'dftimewolf.cli.dftimewolf_recipes:Main'

[tool.poetry.dependencies]
python = ">=3.11,<=3.13"
filelock = "*"
google-cloud-storage = "*"
google-cloud-logging = "*"
google-cloud-bigquery = "*"
PyPDF2 = "^2.6.0"
six = "^1.16.0"
timesketch-import-client = "^20210602"
pandas = "*"
google-cloud-error-reporting = "*"
cmd2 = "^2.4.2"
psutil = "^5.9.1"
prettytable = "^3.3.0"
vt-py = "^0.14.0"
boto3 = "^1.24.31"
python-magic = "^0.4.27"
turbinia-api-lib = "^1.0.2"
turbinia-client = "^1.0.7"
grr-api-client = "^3.4.7"
libcloudforensics = {git = "https://github.com/google/cloud-forensics-utils.git"}
docker = "^7.0.0"
setuptools = "^70.0.0"  # needed by docker
ratelimit = "^2.2.1"
backoff = "^2.2.1"
vertexai = "^1.71.1"
google-generativeai = "^0.8.3"
<<<<<<< HEAD
openrelik-api-client = "0.2.1"

=======
>>>>>>> 92d304c9

[tool.poetry.extras]
turbinia_legacy = ["turbinia"]

[tool.poetry.group.dev.dependencies]
mock = "^4.0.3"
pylint = "^3.1.1"
coverage = "^6.4.2"
mypy = "*"
types-protobuf = "^3.19.22"
types-filelock = "^3.2.7"
types-PyYAML = "^6.0.10"
mkdocs = "^1.3.0"
graphviz = "^0.20"
pytype = "^2023.09.19"
ruff = "^0.3.4"
absl-py = "^2.1.0"

[tool.poetry.group.spannertelemetry]
optional = true

[tool.poetry.group.spannertelemetry.dependencies]
google-cloud-spanner = "*"

[build-system]
requires = ["poetry-core>=1.0.0"]
build-backend = "poetry.core.masonry.api"

[tool.ruff]
indent-width = 2
line-length = 80<|MERGE_RESOLUTION|>--- conflicted
+++ resolved
@@ -35,11 +35,6 @@
 backoff = "^2.2.1"
 vertexai = "^1.71.1"
 google-generativeai = "^0.8.3"
-<<<<<<< HEAD
-openrelik-api-client = "0.2.1"
-
-=======
->>>>>>> 92d304c9
 
 [tool.poetry.extras]
 turbinia_legacy = ["turbinia"]
