--- conflicted
+++ resolved
@@ -9,11 +9,7 @@
 import traceback
 import sys
 
-<<<<<<< HEAD
-from typing import Optional, TYPE_CHECKING, Type
-=======
-from typing import Optional, TYPE_CHECKING, cast
->>>>>>> 7feed818
+from typing import Optional, TYPE_CHECKING, Type, cast
 
 from dftimewolf.lib import errors
 from dftimewolf.lib import logging_utils
