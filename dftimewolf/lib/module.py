--- conflicted
+++ resolved
@@ -215,14 +215,11 @@
   def SetUp(self, *args, **kwargs) -> None:  # type: ignore[no-untyped-def]
     """Sets up necessary module configuration options."""
 
-<<<<<<< HEAD
-=======
   def ProgressUpdate(self, steps_taken: int, steps_expected: int) -> None:
     """Send an update to the state on progress."""
     self.state.ProgressUpdate(
         self.name, steps_taken, steps_expected)
 
->>>>>>> c4241a78
 
 class PreflightModule(BaseModule):
   """Base class for preflight modules.
