--- conflicted
+++ resolved
@@ -16,25 +16,23 @@
     session (requests.Session): HTTP session for calls to Timesketch
   """
 
-<<<<<<< HEAD
-  def __init__(self, host_url, username, password, auth_mode='timesketch'):
-=======
-  def __init__(self, host_url, username, password, verify_tls=True):
->>>>>>> 19f6d999
+  def __init__(self,
+               host_url,
+               username,
+               password,
+               verify_tls=True,
+               auth_mode='timesketch'):
     """Initialize the Timesketch API client object.
 
     Args:
       host_url (str): URL of Timesketch instance
       username (str): Timesketch username
       password (str): Timesketch password
-<<<<<<< HEAD
       auth_mode (str): The authentication mode to use. Defaults to 'timesketch'
                 Supported values are 'timesketch' (Timesketch login form) and
                 'http-basic' (HTTP Basic authentication).
-=======
       verify_tls (Optional[bool]): Whether to verify x509 certificates during
           TLS connections.
->>>>>>> 19f6d999
     """
     self.host_url = host_url
     self._verify_tls = verify_tls
@@ -56,14 +54,11 @@
       requests.Session: Session object.
     """
     session = requests.Session()
-<<<<<<< HEAD
     session.verify = False  # Depending on SSL cert is verifiable
      # If using HTTP Basic auth, add the user/pass to the session
     if auth_mode == 'http-basic':
       session.auth = (username, password)
-=======
     session.verify = self._verify_tls
->>>>>>> 19f6d999
     try:
       response = session.get(self.host_url)
     except requests.exceptions.ConnectionError:
