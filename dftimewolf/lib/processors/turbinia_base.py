--- conflicted
+++ resolved
@@ -211,27 +211,6 @@
     self.client.send_request(request)
     self.logger.info('Waiting for Turbinia request {0:s} to complete'.format(
         request.request_id))
-<<<<<<< HEAD
-=======
-
-    # Workaround for rate limiting in turbinia when checking task status
-    finished = False
-    while not finished:
-      try:
-        self.client.wait_for_request(**request_dict)
-        task_data = self.client.get_task_data(**request_dict)
-        finished = True
-      except RuntimeError as exception:
-        if 'Cloud function [gettasks] call failed' not in str(exception) and \
-            'RATE_LIMIT_EXCEEDED' not in str(exception):
-          raise exception
-        self.logger.info('Rate limit for gettasks hit. Pausing 60 seconds.')
-        time.sleep(60)
-
-    message = self.client.format_task_status(full_report=True, **request_dict)
-    short_message = self.client.format_task_status(**request_dict)
-    self.logger.info(short_message)
->>>>>>> c7454c6b
 
     # Workaround for rate limiting in turbinia when checking task status
     while True:
