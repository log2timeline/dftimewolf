--- conflicted
+++ resolved
@@ -3,13 +3,7 @@
 
 
 import os
-<<<<<<< HEAD
-
-from libcloudforensics import gcp
-
-=======
 from libcloudforensics.providers.gcp.internal import project as gcp_project
->>>>>>> 3f894a39
 from dftimewolf.lib import module
 from dftimewolf.lib.containers import containers
 from dftimewolf.lib.modules import manager as modules_manager
