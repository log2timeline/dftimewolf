--- conflicted
+++ resolved
@@ -42,13 +42,9 @@
       critical (Optional[bool]): True if the module is critical, which causes
           the entire recipe to fail if the module encounters an error.
     """
-<<<<<<< HEAD
-    super(GoogleCloudDiskExport, self).__init__(state, critical=critical)
-=======
     super(GoogleCloudDiskExport, self).__init__(
         state, name=name, critical=critical)
     self.analysis_project = None
->>>>>>> 7cc60afa
     self.source_project = None
     self.gcs_output_location = None
     self.analysis_project = None
