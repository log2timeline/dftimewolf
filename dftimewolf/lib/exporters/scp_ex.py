# -*- coding: utf-8 -*-
"""Send files using SCP."""

import os
import subprocess

from dftimewolf.lib.containers import containers
from dftimewolf.lib import module
from dftimewolf.lib.containers import containers
from dftimewolf.lib.modules import manager as modules_manager


class SCPExporter(module.BaseModule):
  """Copies the files in the previous module's output to a given path.

  input: List of paths to copy the files from.
  output: The directory in which the files have been copied.

  Attributes:
    _paths (list[str]): List of files to copy.
    _user (str): Username at destination host.
    _hostname (str): Hostname of destination.
    _destination (str): Path to destination on host.
    _id_file (str): Identity file to use.
  """

  def __init__(self, state):
    super(SCPExporter, self).__init__(state)
    self._paths = None
    self._user = None
    self._hostname = None
    self._destination = None
    self._id_file = None
    self._upload = None

  def SetUp(self, # pylint: disable=arguments-differ
            paths,
            destination,
            user,
            hostname,
            id_file,
            direction,
            check_ssh):
    """Sets up the _target_directory attribute.

    Args:
      paths (str): Comma-separated list of files to copy.
      user (str): Username at destination host.
      hostname (str): Hostname of destination.
      destination (str): Path to destination on host.
      id_file (str): Identity file to use.
      direction (str): 'upload' or 'download', depending on which directions
          the files should be SCP'd.
      check_ssh (boolean): Whether to check for SSH connectivity on module
          setup.
    """
    self._destination = destination
    self._hostname = hostname
    self._id_file = id_file
    if paths:
      self._paths = paths.split(',')
    else:
      self._paths = None
    self._user = user

    if direction not in ['upload', 'download']:
      self.ModuleError(
        'Parameter direction must be one of {upload, download}',
        critical=True)
    self._upload = direction == 'upload'

    if check_ssh and not self._SSHAvailable():
      self.ModuleError(
          'Unable to connect to {0:s}.'.format(self._hostname), critical=True)

  def Process(self):
<<<<<<< HEAD
    """Copies the list of paths to the destination on user@hostname"""
    if not self._paths:
      fspaths = self.state.GetContainers(containers.FSPath)
=======
    """Copies the list of paths to or from the remote host."""
    if not self._paths:
      if self._upload:
        # We're uploading local paths to the remote host.
        fspaths = self.state.GetContainers(containers.FSPath)
      else:
        # We're downloading remote paths to the local host.
        fspaths = self.state.GetContainers(containers.RemoteFSPath)
>>>>>>> 0de559e8
      self._paths = [fspath.path for fspath in fspaths]

    if not self._paths:
      self.ModuleError('No paths specified to SCP module.', critical=True)

<<<<<<< HEAD
    self._CreateDestinationDirectory()

    dest = self._destination
=======
    self._CreateDestinationDirectory(remote=self._upload)

    cmd = ['scp']
    if self._id_file:
      cmd.extend(['-i', self._id_file])
    if self._upload:
      # scp /path1 /path2 user@host:/destination
      cmd.extend(self._paths)
      cmd.extend(self._PrefixRemotePaths([self._destination]))
    else:
      # scp user@host:/path1 user@host:/path2 /destination
      cmd.extend(self._PrefixRemotePaths(self._paths))
      cmd.extend([self._destination])

    self.logger.debug('Executing SCP command: {0:s}'.format(' '.join(cmd)))
    ret = subprocess.call(cmd)
    if ret != 0:
      self.ModuleError(
          'Failed copying {0!s}'.format(self._paths), critical=True)

    for path_ in self._paths:
      file_name = os.path.basename(path_)
      full_path = os.path.join(self._destination, file_name)
      if self._upload:
        self.logger.info('Remote filesystem path {0:s}'.format(full_path))
        fspath = containers.RemoteFSPath(
            path=full_path, hostname=self._hostname)
      else:
        self.logger.info('Local filesystem path {0:s}'.format(full_path))
        fspath = containers.FSPath(path=full_path)

      self.state.StoreContainer(fspath)

  def _PrefixRemotePaths(self, paths):
    """Prefixes a list of paths with remote SSH access information.

    Args:
      paths (list[str]): List of strings representing paths to prefix.

    Returns:
      list[str]: A list of strings with the prefixed paths.
    """
    prefix = self._GenerateRemotePrefix()
    prefixed_paths = ['{0:s}:{1:s}'.format(prefix, path) for path in paths]

    return prefixed_paths

  def _GenerateRemotePrefix(self):
    """Generates the remote prefix for this module's configuration.

    Returns:
      str: the remote prefix e.g. 'user@host'
    """
>>>>>>> 0de559e8
    user = ''
    if self._user:
      user = '{0:s}@'.format(self._user)
    if self._hostname:
<<<<<<< HEAD
      dest = '{0:s}{1:s}:{2:s}'.format(user, self._hostname, self._destination)
    cmd = ['scp']
    cmd.extend(self._paths)
    cmd.append(dest)
    self.logger.info('Executing SCP command: {0:s}'.format(' '.join(cmd)))
    ret = subprocess.call(cmd)
    if ret != 0:
      self.ModuleError(
          'Failed copying {0!s}'.format(self._paths), critical=True)

    for path_ in self._paths:
      file_name = os.path.basename(path_)
      full_path = os.path.join(self._destination, file_name)
      print('Saving remote FS path {0:s}'.format(full_path))
      fspath = containers.RemoteFSPath(
          path=full_path, hostname=self._hostname)
      self.state.StoreContainer(fspath)

  def _CreateDestinationDirectory(self):
    """Creates the destination directory on the host."""
    user = ''
    if self._user:
      user = '{0:s}@'.format(self._user)
    if self._hostname:
      dest = '{0:s}{1:s}'.format(user, self._hostname)

    cmd = ['ssh', dest]
    cmd.extend(['mkdir', '-p', self._destination])
    self.logger.info(
        'Creating destination directory {0:s} on host {1:s}'.format(
            self._destination, self._hostname))
    self.logger.info('Shelling out: {0:s}'.format(' '.join(cmd)))
    ret = subprocess.call(cmd)
    if ret != 0:
      self.ModuleError(
=======
      prefix = '{0:s}{1:s}'.format(user, self._hostname)
    return prefix

  def _CreateDestinationDirectory(self, remote):
    """Creates the file's destination directory.

    Args:
      remote (bool): Whether the destination directory should be created on
          the remote host.
    """
    mkdir_command = ['mkdir', '-p', self._destination]

    if remote:
      cmd = ['ssh', self._GenerateRemotePrefix()]
      cmd.extend(mkdir_command)
      self.logger.info(
        'Creating destination directory {0:s} on host {1:s}'.format(
            self._destination, self._hostname))
    else:
      cmd = mkdir_command

    self.logger.info('Shelling out: {0:s}'.format(' '.join(cmd)))
    ret = subprocess.call(cmd)
    if ret != 0:
      self.ModuleError(
>>>>>>> 0de559e8
          'Failed creating destination directory, bailing.', critical=True)

  def _SSHAvailable(self):
    """Checks that the SSH authentication succeeds on a given host.

    Returns:
      bool: True if host can be reached, False otherwise.
    """
    if not self._hostname:
      return True
    command = ['ssh', '-q']
    if self._user:
      command.extend(['-l', self._user])
    command.extend([self._hostname, 'true'])
    if self._id_file:
      command.extend(['-i', self._id_file])
<<<<<<< HEAD
    self.logger.info(
=======
    self.logger.debug(
>>>>>>> 0de559e8
        'Checking SSH connectivity with: {0:s}'.format(' '.join(command)))
    ret = subprocess.call(command)
    return ret == 0

modules_manager.ModulesManager.RegisterModule(SCPExporter)<|MERGE_RESOLUTION|>--- conflicted
+++ resolved
@@ -74,11 +74,6 @@
           'Unable to connect to {0:s}.'.format(self._hostname), critical=True)
 
   def Process(self):
-<<<<<<< HEAD
-    """Copies the list of paths to the destination on user@hostname"""
-    if not self._paths:
-      fspaths = self.state.GetContainers(containers.FSPath)
-=======
     """Copies the list of paths to or from the remote host."""
     if not self._paths:
       if self._upload:
@@ -87,17 +82,11 @@
       else:
         # We're downloading remote paths to the local host.
         fspaths = self.state.GetContainers(containers.RemoteFSPath)
->>>>>>> 0de559e8
       self._paths = [fspath.path for fspath in fspaths]
 
     if not self._paths:
       self.ModuleError('No paths specified to SCP module.', critical=True)
 
-<<<<<<< HEAD
-    self._CreateDestinationDirectory()
-
-    dest = self._destination
-=======
     self._CreateDestinationDirectory(remote=self._upload)
 
     cmd = ['scp']
@@ -151,48 +140,10 @@
     Returns:
       str: the remote prefix e.g. 'user@host'
     """
->>>>>>> 0de559e8
     user = ''
     if self._user:
       user = '{0:s}@'.format(self._user)
     if self._hostname:
-<<<<<<< HEAD
-      dest = '{0:s}{1:s}:{2:s}'.format(user, self._hostname, self._destination)
-    cmd = ['scp']
-    cmd.extend(self._paths)
-    cmd.append(dest)
-    self.logger.info('Executing SCP command: {0:s}'.format(' '.join(cmd)))
-    ret = subprocess.call(cmd)
-    if ret != 0:
-      self.ModuleError(
-          'Failed copying {0!s}'.format(self._paths), critical=True)
-
-    for path_ in self._paths:
-      file_name = os.path.basename(path_)
-      full_path = os.path.join(self._destination, file_name)
-      print('Saving remote FS path {0:s}'.format(full_path))
-      fspath = containers.RemoteFSPath(
-          path=full_path, hostname=self._hostname)
-      self.state.StoreContainer(fspath)
-
-  def _CreateDestinationDirectory(self):
-    """Creates the destination directory on the host."""
-    user = ''
-    if self._user:
-      user = '{0:s}@'.format(self._user)
-    if self._hostname:
-      dest = '{0:s}{1:s}'.format(user, self._hostname)
-
-    cmd = ['ssh', dest]
-    cmd.extend(['mkdir', '-p', self._destination])
-    self.logger.info(
-        'Creating destination directory {0:s} on host {1:s}'.format(
-            self._destination, self._hostname))
-    self.logger.info('Shelling out: {0:s}'.format(' '.join(cmd)))
-    ret = subprocess.call(cmd)
-    if ret != 0:
-      self.ModuleError(
-=======
       prefix = '{0:s}{1:s}'.format(user, self._hostname)
     return prefix
 
@@ -218,7 +169,6 @@
     ret = subprocess.call(cmd)
     if ret != 0:
       self.ModuleError(
->>>>>>> 0de559e8
           'Failed creating destination directory, bailing.', critical=True)
 
   def _SSHAvailable(self):
@@ -235,11 +185,7 @@
     command.extend([self._hostname, 'true'])
     if self._id_file:
       command.extend(['-i', self._id_file])
-<<<<<<< HEAD
-    self.logger.info(
-=======
     self.logger.debug(
->>>>>>> 0de559e8
         'Checking SSH connectivity with: {0:s}'.format(' '.join(command)))
     ret = subprocess.call(command)
     return ret == 0
