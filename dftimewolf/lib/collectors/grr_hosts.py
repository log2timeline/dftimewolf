--- conflicted
+++ resolved
@@ -497,7 +497,6 @@
       self._AwaitFlow(client, flow_id)
       collected_flow_data = self._DownloadFiles(client, flow_id)
 
-<<<<<<< HEAD
       if collected_flow_data:
         self.logger.success(
             '{0!s}: Downloaded: {1:s}'.format(flow_id, collected_flow_data))
@@ -506,21 +505,6 @@
             path=collected_flow_data
         )
         self.state.StoreContainer(cont)
-=======
-    flow_args = flows_pb2.ArtifactCollectorFlowArgs(
-        artifact_list=artifact_list,
-        use_tsk=self.use_tsk,
-        ignore_interpolation_errors=True,
-        apply_parsers=False,
-        max_file_size=self.max_file_size)
-    flow_id = self._LaunchFlow(client, 'ArtifactCollectorFlow', flow_args)
-    if not flow_id:
-      msg = 'Flow could not be launched on {0:s}.'.format(client.client_id)
-      msg += '\nArtifactCollectorFlow args: {0!s}'.format(flow_args)
-      self.ModuleError(msg, critical=True)
-    self._AwaitFlow(client, flow_id)
-    collected_flow_data = self._DownloadFiles(client, flow_id)
->>>>>>> 17d0fde7
 
   def PreSetup(self) -> None:
     """Not implemented."""
@@ -620,46 +604,7 @@
     if max_file_size:
       self.max_file_size = int(max_file_size)
 
-<<<<<<< HEAD
   def Process(self, container: containers.Host) -> None:
-=======
-  # TODO: change object to more specific GRR type information.
-  def _ProcessThread(self, client: Client) -> None:
-    """Processes a single client.
-
-    This function is used as a callback for the processing thread.
-
-    Args:
-      client (object): GRR client object to act on.
-    """
-    file_list = self.files
-    if not file_list:
-      return
-    self.logger.info('Filefinder to collect {0:d} items'.format(len(file_list)))
-
-    flow_action = flows_pb2.FileFinderAction(
-        action_type=self.action,
-        download=flows_pb2.FileFinderDownloadActionOptions(
-            max_size=self.max_file_size
-        ))
-    flow_args = flows_pb2.FileFinderArgs(
-        paths=file_list,
-        action=flow_action)
-
-    flow_id = self._LaunchFlow(client, 'FileFinder', flow_args)
-    self._AwaitFlow(client, flow_id)
-    collected_flow_data = self._DownloadFiles(client, flow_id)
-    if collected_flow_data:
-      self.logger.success(
-          '{0!s}: Downloaded: {1:s}'.format(flow_id, collected_flow_data))
-      container = containers.File(
-          name=client.data.os_info.fqdn.lower(),
-          path=collected_flow_data
-      )
-      self.state.StoreContainer(container)
-
-  def Process(self) -> None:
->>>>>>> 17d0fde7
     """Collects files from a host with GRR.
 
     Raises:
