--- conflicted
+++ resolved
@@ -864,11 +864,7 @@
     self.flow_id = str()
     self.host: containers.Host
 
-<<<<<<< HEAD
-  # pylint: disable=arguments-differ,arguments-renamed
-=======
   # pylint: disable=arguments-differ, arguments-renamed
->>>>>>> 09d4ca91
   def SetUp(self,
             hostnames: str,
             flow_ids: str,
@@ -980,11 +976,7 @@
 
   # We're overriding the behavior of GRRFlow's SetUp function to include new
   # parameters.
-<<<<<<< HEAD
-  # pylint: disable=arguments-differ,too-many-arguments,arguments-renamed
-=======
   # pylint: disable=arguments-differ,too-many-arguments, arguments-renamed
->>>>>>> 09d4ca91
   def SetUp(self,
             hostnames: str,
             root_path: str,
