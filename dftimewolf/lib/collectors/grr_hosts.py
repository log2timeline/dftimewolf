# -*- coding: utf-8 -*-
"""Definition of modules for collecting data from GRR hosts."""

from concurrent.futures import ThreadPoolExecutor
import datetime
import os
import re
import shutil
import time
import zipfile
from typing import List, Optional, Tuple, Type

import pandas as pd

from grr_api_client import errors as grr_errors
from grr_api_client import flow
from grr_api_client.client import Client
from grr_response_proto import flows_pb2, jobs_pb2, timeline_pb2
from grr_response_proto import osquery_pb2 as osquery_flows

from dftimewolf.lib import module
from dftimewolf.lib.collectors.grr_base import GRRBaseModule
from dftimewolf.lib.containers import containers, interface
from dftimewolf.lib.errors import DFTimewolfError
from dftimewolf.lib.modules import manager as modules_manager
from dftimewolf.lib.state import DFTimewolfState


GRR_THREAD_POOL_SIZE = 10 # Arbitrary

# TODO: GRRFlow should be extended by classes that actually implement
# the Process() method.
# pylint: disable=abstract-method
class GRRFlow(GRRBaseModule, module.ThreadAwareModule):
  """Launches and collects GRR flows.

  Modules that use GRR flows or interact with hosts should extend this class.

  Attributes:
    keepalive (bool): True if the GRR keepalive functionality should be used.
  """
  _CHECK_APPROVAL_INTERVAL_SEC = 10
  _CHECK_FLOW_INTERVAL_SEC = 10
  _MAX_OFFLINE_TIME_SEC = 3600  # One hour

  _CLIENT_ID_REGEX = re.compile(r'^c\.[0-9a-f]{16}$', re.IGNORECASE)

  def __init__(self,
               state: DFTimewolfState,
               name: Optional[str]=None,
               critical: bool=False) -> None:
    """Initializes a GRR flow module.

    Args:
      state (DFTimewolfState): recipe state.
      name (Optional[str]): The module's runtime name.
      critical (Optional[bool]): True if the module is critical, which causes
          the entire recipe to fail if the module encounters an error.
    """
    module.ThreadAwareModule.__init__(self, state, name=name, critical=critical)
    GRRBaseModule.__init__(self)
    self.keepalive = False
    self._skipped_flows = []  # type: List[Tuple[str, str]]
    self.skip_offline_clients = False

  # pylint: disable=arguments-differ,too-many-arguments
  def SetUp(
      self,
      reason: str,
      grr_server_url: str,
      grr_username: str,
      grr_password: str,
      approvers: Optional[str]=None,
      verify: bool=True,
      skip_offline_clients: bool=False) -> None:
    """Initializes a GRR hunt result collector.

    Args:
      reason (str): justification for GRR access.
      grr_server_url (str): GRR server URL.
      grr_username (str): GRR username.
      grr_password (str): GRR password.
      approvers (Optional[str]): comma-separated GRR approval recipients.
      verify (Optional[bool]): True to indicate GRR server's x509 certificate
          should be verified.
      skip_offline_clients (Optional[bool]): Whether to wait for flows
          to complete on clients that have been offline for more than an hour.
    """
    self.skip_offline_clients = skip_offline_clients
    self.GrrSetUp(
        reason, grr_server_url, grr_username, grr_password, approvers=approvers,
        verify=verify, message_callback=self.PublishMessage)

  def _SeenLastMonth(self, timestamp: int) -> bool:
    """Take a UTC timestamp and check if it is in the last month.

    Args:
      timestamp (int): A timestamp in microseconds.

    Returns:
      boolean: True if the timestamp is in last month from now.
    """
    last_seen_datetime = datetime.datetime.utcfromtimestamp(
        timestamp / 1000000)
    # 30 days before now()
    month_ago = datetime.datetime.utcnow() - datetime.timedelta(30)
    return  last_seen_datetime > month_ago

  def _FilterActiveClients(
      self, result: List[Tuple[int, Client]]) -> List[Tuple[int, Client]]:
    """Take a list of clients and return clients active last month.

    Args:
      result list[tuple[int, grr_api_client.client]]: A list of tuples
          storing the last seen timestamps and client objects.

    Returns:
      list[tuple[int, grr_api_client.client]]: A list of tuples
          storing the last seen timestamps and client objects.
    """
    active_clients = list(filter(lambda x: self._SeenLastMonth(x[0]), result))
    return active_clients

  def _FilterSelectionCriteria(
      self,
      selector: str,
      search_result: List[Client]) -> List[Tuple[int, Client]]:
    result = []
    selector = selector.lower()
    for client in search_result:
      fqdn_match = selector in client.data.os_info.fqdn.lower()
      client_id_match = selector in client.data.client_id.lower()
      usernames = [user.username for user in client.data.users]
      username_match = selector in usernames and len(usernames) == 1
      if fqdn_match or client_id_match or username_match:
        result.append((client.data.last_seen_at, client))
    return result

  # TODO: change object to more specific GRR type information.
  def _GetClientBySelector(self, selector: str) -> Client:
    """Searches GRR by selector and get the latest active client.

    Args:
      selector (str): selector to search for. This can be a hostname or GRR
          client ID.

    Returns:
      object: GRR API Client object

    Raises:
      DFTimewolfError: if no client ID found for selector.
    """
    # Search for the selector in GRR
    self.logger.info(f'Searching for client: {selector:s}')
    try:
      search_result = self.grr_api.SearchClients(selector)
    except grr_errors.UnknownError as exception:
      self.ModuleError('Could not search for host {0:s}: {1!s}'.format(
          selector, exception
      ), critical=True)

    result = self._FilterSelectionCriteria(selector, search_result)

    if not result:
      self.ModuleError(f'Could not get client for {selector:s}', critical=True)

    active_clients = self._FilterActiveClients(result)
    if len(active_clients) >1:
      self.ModuleError(
            'Multiple hosts ({0:d}) with the same '
            'FQDN: "{1:s}" have been active in the last month.\n'
            'Please use client ID instead of the hostname.'.format(
                len(active_clients), selector), critical=True)
    if not active_clients:
      self.ModuleError(
            '{0:d} inactive/old clients were found '
            'for selector: "{1:s}", non of them '
            'has been active in the last 30 days.'.format(
                len(result), selector), critical=True)

    last_seen, client = active_clients[0]
    # Remove microseconds and create datetime object
    last_seen_datetime = datetime.datetime.utcfromtimestamp(
        last_seen / 1000000)
    # Timedelta between now and when the client was last seen, in minutes.
    # First, count total seconds. This will return a float.
    last_seen_seconds = (
        datetime.datetime.utcnow() - last_seen_datetime).total_seconds()
    last_seen_minutes = int(round(last_seen_seconds / 60))

    self.logger.info(f'Found active client: {client.client_id:s}')
    self.logger.info('Client last seen: {0:s} ({1:d} minutes ago)'.format(
        last_seen_datetime.strftime('%Y-%m-%dT%H:%M:%S+0000'),
        last_seen_minutes))

    return client

  # TODO: change object to more specific GRR type information.
  def _FindClients(self, selectors: List[str]) -> List[Client]:
    """Finds GRR clients given a list of selectors.

    Args:
      selectors (list[str]): FQDNs or client IDs to search for.

    Returns:
      list[object]: GRR client objects.
    """
    # TODO(tomchop): Thread this
    clients = []
    for selector in selectors:
      client = self._GetClientBySelector(selector)
      if client is not None:
        clients.append(client)
    return clients

  # TODO: change object to more specific GRR type information.
  def _LaunchFlow(self, client: Client, name: str, args: str) -> str:
    """Creates the specified flow, setting KeepAlive if requested.

    Args:
      client (object): GRR Client object on which to launch the flow.
      name (str): name of the GRR flow.
      args (object): arguments specific for type of flow, as defined in GRR
          flow proto (FlowArgs).

    Returns:
      str: GRR identifier for launched flow, or an empty string if flow could
          not be launched.

    Raises:
      DFTimewolfError: If approvers are required but none were specified.
    """
    # Start the flow and get the flow ID
    try:
      grr_flow = self._WrapGRRRequestWithApproval(
          client, client.CreateFlow, self.logger, name=name, args=args)
    except DFTimewolfError as exception:
      self.ModuleError(exception.message, critical=exception.critical)
    if not grr_flow:
      return ''

    flow_id = grr_flow.flow_id  # type: str
    self.PublishMessage(f'{flow_id}: Scheduled')

    if self.keepalive:
      keepalive_flow = client.CreateFlow(
          name='KeepAlive', args=flows_pb2.KeepAliveArgs())
      self.logger.info(
          f'KeepAlive Flow:{keepalive_flow.flow_id:s} scheduled')

    return flow_id

  # TODO: change object to more specific GRR type information.
  def _AwaitFlow(self, client: Client, flow_id: str) -> None:
    """Waits for a specific GRR flow to complete.

    Args:
      client (object): GRR Client object in which to await the flow.
      flow_id (str): GRR identifier of the flow to await.

    Raises:
      DFTimewolfError: If a Flow error was encountered.
    """
    self.logger.info(f'{flow_id:s}: Waiting to finish')
    if self.skip_offline_clients:
      self.logger.info('Client will be skipped if offline.')

    while True:
      try:
        status = client.Flow(flow_id).Get().data
      except grr_errors.UnknownError:
        msg = (f'Unknown error retrieving flow {flow_id} for host '
            f'{client.data.os_info.fqdn.lower()}')
        self.ModuleError(msg, critical=True)

      if status.state == flows_pb2.FlowContext.ERROR:
        # TODO(jbn): If one artifact fails, what happens? Test.
        message = status.context.backtrace
        if 'ArtifactNotRegisteredError' in status.context.backtrace:
          message = status.context.backtrace.split('\n')[-2]
        self.ModuleError(
            f'{flow_id:s}: FAILED! Message from GRR:\n{message:s}',
            critical=True)

      if status.state == 4: # Flow crashed, no enum in flows_pb2
        self.ModuleError(f'{flow_id:s}: Crashed', critical=False)
        break

      if status.state == flows_pb2.FlowContext.TERMINATED:
        self.logger.info(f'{flow_id:s}: Complete')
        break

      time.sleep(self._CHECK_FLOW_INTERVAL_SEC)
      if not self.skip_offline_clients:
        continue

      client_last_seen = datetime.datetime.fromtimestamp(
          client.data.last_seen_at / 1000000, datetime.timezone.utc)
      now = datetime.datetime.now(datetime.timezone.utc)
      if (now - client_last_seen).total_seconds() > self._MAX_OFFLINE_TIME_SEC:
        self.logger.warning(
              'Client {0:s} has been offline for more than {1:.1f} minutes'
              ', skipping...'.format(
                  client.client_id, self._MAX_OFFLINE_TIME_SEC / 60))
        self._skipped_flows.append((client.client_id, flow_id))
        break

  def _CheckSkippedFlows(self) -> None:
    if not self._skipped_flows:
      return

    self.logger.warning(
        'Skipped waiting for {0:d} flows because hosts were offline'.format(
            len(self._skipped_flows)))
    self.logger.warning(
      'Run the grr_flow_collect recipe with --wait_for_offline_hosts in a'
      ' tmux shell'
    )
    for client_id, flow_id in self._skipped_flows:
      self.logger.warning(
          'dftimewolf grr_flow_collect {0:s} {1:s} {2:s} /tmp/directory'.format(
              client_id, flow_id, self.reason
        ))

  # TODO: change object to more specific GRR type information.
  def _DownloadFiles(self, client: Client, flow_id: str) -> Optional[str]:
    """Download files/results from the specified flow.

    Args:
      client (object): GRR Client object to which to download flow data from.
      flow_id (str): GRR identifier of the flow.

    Returns:
      str: path containing the downloaded files.
    """
    grr_flow = client.Flow(flow_id)
    is_timeline_flow = False
    if grr_flow.Get().data.name == 'TimelineFlow':
      is_timeline_flow = True
      output_file_path = os.path.join(
          self.output_path, '.'.join((flow_id, 'body')))
    else:
      output_file_path = os.path.join(
          self.output_path, '.'.join((flow_id, 'zip')))

    if os.path.exists(output_file_path):
      self.logger.info(
          f'{output_file_path:s} already exists: Skipping')
      return None

    if is_timeline_flow:
      file_archive = grr_flow.GetCollectedTimelineBody()
    else:
      file_archive = grr_flow.GetFilesArchive()

    file_archive.WriteToFile(output_file_path)

    # Unzip archive for processing and remove redundant zip
    fqdn = client.data.os_info.fqdn.lower()
    client_output_folder = os.path.join(self.output_path, fqdn, flow_id)
    if not os.path.isdir(client_output_folder):
      os.makedirs(client_output_folder)

    if is_timeline_flow:
      shutil.copy2(
          output_file_path,
          os.path.join(client_output_folder,
                       f'{flow_id}_timeline.body'))
    else:
      with zipfile.ZipFile(output_file_path) as archive:
        archive.extractall(path=client_output_folder)
    os.remove(output_file_path)

    return client_output_folder

  def GetThreadPoolSize(self) -> int:
    """Thread pool size."""
    return GRR_THREAD_POOL_SIZE


class GRRYaraScanner(GRRFlow):
  """GRR Yara scanner.

  Launches YaraProcessScans against one or multiple hosts, stores a pandas
  DataFrame containing results.
  """

  # can be overridden for internal modules to group on.
  GROUPING_KEY = 'grouping_key'

  REPORT_TEXT = """
GRR Yara scan found {0:d} matches on `{1:s}`.

Scanned rules:

* {2:s}

Flow ID: `{3:s}`
  """

  # pylint: disable=arguments-differ
  def __init__(self,
               state: DFTimewolfState,
               name: Optional[str]=None,
               critical: bool=False) -> None:
    super(GRRYaraScanner, self).__init__(
          state, name=name, critical=critical)
    self.process_regex = ''
    self.rule_text = ''
    self.rule_count = 0
    self._grouping = ''
    self.rule_names = ''

  def SetUp(
    self,
    reason: str,
    hostnames: str,
    process_regex: str,
    grr_server_url: str,
    grr_username: str,
    grr_password: str,
    approvers: Optional[str] = None,
    verify: bool = True,
    skip_offline_clients: bool = False) -> None:

    super().SetUp(
      reason, grr_server_url, grr_username, grr_password,
      approvers=approvers, verify=verify,
      skip_offline_clients=skip_offline_clients)

    for hostname in hostnames.strip().split(','):
      hostname = hostname.strip()
      if hostname:
        self.StoreContainer(containers.Host(hostname=hostname))
    self.state.DedupeContainers(containers.Host)

    self.process_regex = process_regex
    if self.process_regex:
      try:
        re.compile(self.process_regex)
      except re.error as error:
        self.ModuleError(
            f'Invalid process_regex: {error}', critical=True)

  def PreProcess(self) -> None:
    """Concatenates Yara rules into one stacked rule.

    This is so we only launch one GRR Flow per host, instead of N Flows for N
    rules that were stored upstream.
    """
    yara_rules = self.GetContainers(containers.YaraRule)
    if not yara_rules:
      self.logger.warning('No Yara rules found.')
      return
    self.rule_text = '\n'.join([r.rule_text for r in yara_rules])
    self.rule_count = len(yara_rules)
    self.rule_names = ', '.join([r.name for r in yara_rules])
    self._grouping = f'# GRR Yara Scan - {datetime.datetime.now()}'

  def Process(self, container: containers.Host) -> None:
    if not self.rule_count:
      return

    self.logger.info(
      f'Running {self.rule_count} Yara sigs against {container.hostname}')

    hits = 0
    flows = []
    for client in self._FindClients([container.hostname]):
      grr_hostname = client.data.os_info.fqdn
      flow_args = flows_pb2.YaraProcessScanRequest(
        yara_signature=self.rule_text,
        ignore_grr_process=True,
        process_regex=self.process_regex,
        dump_process_on_match=False
      )

      flow_id = self._LaunchFlow(client, 'YaraProcessScan', flow_args)
      self.logger.info(
        f'Launched flow {flow_id} on {client.client_id} ({grr_hostname})')

      self._AwaitFlow(client, flow_id)

      # Get latest flow data from GRR server.
      grr_flow = client.Flow(flow_id).Get()
      results = list(grr_flow.ListResults())
      yara_hits_df = self._YaraHitsToDataFrame(client, results)

      flows.append((
        grr_flow.client_id,
        grr_flow.flow_id,
        not yara_hits_df.empty))
      if yara_hits_df.empty:
        self.logger.info(f'{flow_id}: No Yara hits on {grr_hostname}'
                         f' ({client.client_id})')
        continue

      self.PublishMessage(f'{flow_id}: found Yara hits on {grr_hostname}'
                          f' ({client.client_id})')
      dataframe = containers.DataFrame(
        data_frame=yara_hits_df,
        description=(f'List of processes in {grr_hostname} ({client.client_id})'
                     ' with Yara hits.'),
        name=f'Yara matches on {grr_hostname} ({client.client_id})',
        source='GRRYaraCollector')
      dataframe.SetMetadata(self.GROUPING_KEY, self._grouping)
      self.StoreContainer(dataframe)
      hits += 1

    flow_string = ', '.join([f'`{c}:{f}` (hits: {h})' for c, f, h in flows])
    flow_string = flow_string.replace('hits: True', 'hits: **True**')
    report_text = self.REPORT_TEXT.format(
        hits,
        container.hostname,
        '\n* '.join(self.rule_names.split(', ')),
        flow_string)
    report = containers.Report(
        'GRRYaraScan',  # actually used as report title
        report_text,
        text_format='markdown',
        metadata={self.GROUPING_KEY: self._grouping})

    self.StoreContainer(report)

  def PostProcess(self) -> None:
    """Not implemented."""

  def _YaraHitsToDataFrame(
    self,
    client: Client,
    results: List[flow.FlowResult]) -> pd.DataFrame:
    """Converts results of a GRR YaraProcessScan Flow to a pandas DataFrame.

    Args:
      client: The GRR client object that had matches.
      results: The FlowResult object obtained by calling ListResults on the
          GRR Flow object.

    Returns:
      A pandas DataFrame containing client / process / signature match
      information.
    """

    entries = []
    for r in results:
      process = r.payload.process
      for match in r.payload.match:
        string_matches = set(sm.string_id for sm in match.string_matches)
        entries.append({
            'grr_client': client.client_id,
            'grr_fqdn': client.data.os_info.fqdn,
            'pid': process.pid,
            'process': process.exe,
            'username': process.username,
            'cwd': process.cwd,
            'rule_name': match.rule_name,
            'string_matches': sorted(list(string_matches))
        })
    return pd.DataFrame(entries)

  def GetThreadOnContainerType(self) -> Type[interface.AttributeContainer]:
    """This module operates on Host containers."""
    return containers.Host

class GRRArtifactCollector(GRRFlow):
  """Artifact collector for GRR flows.

  Attributes:
    artifacts (list[str]): artifact definition names.
    extra_artifacts (list[str]): extra artifact definition names.
    hosts (list[containers.Host]): Hosts to collect artifacts from.
    use_raw_filesystem_access (bool): True if GRR should use raw disk access to
        collect file system artifacts.
  """

  _DEFAULT_ARTIFACTS_LINUX = [
      'LinuxAuditLogs', 'LinuxAuthLogs', 'LinuxCronLogs', 'LinuxWtmp',
      'ShellHistoryFile', 'ZeitgeistDatabase'
  ]

  _DEFAULT_ARTIFACTS_DARWIN = [
      'MacOSRecentItemsPlistFile', 'BashShellHistoryFile',
      'MacOSLaunchAgentsPlistFile', 'MacOSAuditLogFile', 'MacOSSystemLogFile',
      'MacOSAppleSystemLogFile', 'MacOSLogFile', 'MacOSAppleSetupDoneFile',
      'MacOSQuarantineEventsSQLiteDatabaseFile',
      'MacOSLaunchDaemonsPlistFile', 'MacOSInstallationHistoryPlistFile',
      'MacOSUserApplicationLogFile', 'MacOSInstallationLogFile'
  ]

  _DEFAULT_ARTIFACTS_WINDOWS = [
      'WindowsAppCompatCache', 'WindowsEventLogs', 'WindowsPrefetchFiles',
      'WindowsScheduledTasks', 'WindowsSearchDatabase',
      'WindowsSuperFetchFiles', 'WindowsSystemRegistryFiles',
      'WindowsUserRegistryFiles', 'WindowsXMLEventLogTerminalServices'
  ]

  artifact_registry = {
      'Linux': _DEFAULT_ARTIFACTS_LINUX,
      'Darwin': _DEFAULT_ARTIFACTS_DARWIN,
      'Windows': _DEFAULT_ARTIFACTS_WINDOWS
  }

  def __init__(self,
               state: DFTimewolfState,
               name: Optional[str]=None,
               critical: bool=False) -> None:
    super(GRRArtifactCollector, self).__init__(
        state, name=name, critical=critical)
    self._clients = []  # type: List[Client]
    self.artifacts = []  # type: List[str]
    self.extra_artifacts = [] # type: List[str]
    self.hosts = [] # type: List[containers.Host]
    self.use_raw_filesystem_access = False
    self.max_file_size = 5*1024*1024*1024  # 5 GB

  # pylint: disable=arguments-differ,too-many-arguments
  def SetUp(self,
            hostnames: str,
            artifacts: Optional[str],
            extra_artifacts: Optional[str],
            use_raw_filesystem_access: bool,
            reason: str,
            grr_server_url: str,
            grr_username: str,
            grr_password: str,
            max_file_size: Optional[int],
            approvers: Optional[str]=None,
            verify: bool=True,
            skip_offline_clients: bool=False) -> None:
    """Initializes a GRR artifact collector.

    Args:
      hostnames (str): comma-separated hostnames to launch the flow on.
      artifacts (str): comma-separated artifact definition names.
      extra_artifacts (str): comma-separated extra artifact definition names.
      use_raw_filesystem_access (bool): True if GRR should use raw disk access
          to collect file system artifacts.
      reason (str): justification for GRR access.
      grr_server_url (str): GRR server URL.
      grr_username (str): GRR username.
      grr_password (str): GRR password.
      max_file_size (str): Maximum file size to collect (in bytes).
      approvers (Optional[str]): list of GRR approval recipients.
      verify (Optional[bool]): True to indicate GRR server's x509 certificate
          should be verified.
      skip_offline_clients (Optional[bool]): Whether to wait for flows
          to complete on clients that have been offline for more than an hour.
    """
    super(GRRArtifactCollector, self).SetUp(
        reason, grr_server_url, grr_username, grr_password, approvers=approvers,
        verify=verify, skip_offline_clients=skip_offline_clients)

    if artifacts is not None:
      self.artifacts = [item.strip() for item in artifacts.strip().split(',')]

    if extra_artifacts is not None:
      self.extra_artifacts = [item.strip() for item
                              in extra_artifacts.strip().split(',')]

    for item in hostnames.strip().split(','):
      hostname = item.strip()
      if hostname:
        self.StoreContainer(containers.Host(hostname=hostname))
    self.state.DedupeContainers(containers.Host)

    self.use_raw_filesystem_access = use_raw_filesystem_access
    if max_file_size:
      self.max_file_size = max_file_size

  def Process(self, container: containers.Host) -> None:
    """Collects artifacts from a host with GRR.

    Raises:
      DFTimewolfError: if no artifacts specified nor resolved by platform.
    """
    for client in self._FindClients([container.hostname]):
      system_type = client.data.os_info.system
      self.logger.info(f'System type: {system_type:s}')

      # If the list is supplied by the user via a flag, honor that.
      artifact_list = []
      if self.artifacts:
        self.logger.info(
            f'Artifacts to be collected: {self.artifacts!s}')
        artifact_list = self.artifacts
      else:
        default_artifacts = self.artifact_registry.get(system_type, None)
        if default_artifacts:
          self.logger.info(
              'Collecting default artifacts for {0:s}: {1:s}'.format(
                  system_type, ', '.join(default_artifacts)))
          artifact_list.extend(default_artifacts)

      if self.extra_artifacts:
        self.logger.info(
            f'Throwing in an extra {self.extra_artifacts!s}')
        artifact_list.extend(self.extra_artifacts)
        artifact_list = list(set(artifact_list))

      if not artifact_list:
        return

      if client.data.os_info.system.lower() == 'windows':
        self.logger.info('Switching to raw filesystem access for Windows.')
        self.use_raw_filesystem_access = True

      flow_args = flows_pb2.ArtifactCollectorFlowArgs(
          artifact_list=artifact_list,
          use_raw_filesystem_access=self.use_raw_filesystem_access,
          ignore_interpolation_errors=True,
          apply_parsers=False,
          max_file_size=self.max_file_size)
      flow_id = self._LaunchFlow(client, 'ArtifactCollectorFlow', flow_args)
      if not flow_id:
        msg = f'Flow could not be launched on {client.client_id:s}.'
        msg += f'\nArtifactCollectorFlow args: {flow_args!s}'
        self.ModuleError(msg, critical=True)
      self._AwaitFlow(client, flow_id)
      collected_flow_data = self._DownloadFiles(client, flow_id)

      if collected_flow_data:
        self.PublishMessage(f'{flow_id}: Downloaded: {collected_flow_data}')
        cont = containers.File(
            name=client.data.os_info.fqdn.lower(),
            path=collected_flow_data
        )
        self.StoreContainer(cont)

  def PreProcess(self) -> None:
    """Not implemented."""

  def PostProcess(self) -> None:
    """Not implemented."""

  def GetThreadOnContainerType(self) -> Type[interface.AttributeContainer]:
    """This module operates on Host containers."""
    return containers.Host


class GRRFileCollector(GRRFlow):
  """File collector for GRR flows.

  Attributes:
    files (list[str]): file paths.
    hosts (list[containers.Host]): Hosts to collect artifacts from.
    use_raw_filesystem_access (bool): True if GRR should use raw disk access to
        collect files.
    action (FileFinderAction): Enum denoting action to take.
  """
  _ACTIONS = {'download': flows_pb2.FileFinderAction.DOWNLOAD,
              'hash': flows_pb2.FileFinderAction.HASH,
              'stat': flows_pb2.FileFinderAction.STAT,
             }

  def __init__(self,
               state: DFTimewolfState,
               name: Optional[str]=None,
               critical: bool=False) -> None:
    super(GRRFileCollector, self).__init__(state, name=name, critical=critical)
    self._clients = []  # type: List[Client]
    self.files = []  # type: List[str]
    self.hosts = []  # type: List[containers.Host]
    self.use_raw_filesystem_access = False
    self.action = None
    self.max_file_size = 5*1024*1024*1024  # 5 GB

  # pylint: disable=arguments-differ,too-many-arguments
  def SetUp(self,
            hostnames: str,
            files: str,
            use_raw_filesystem_access: bool,
            reason: str,
            grr_server_url: str,
            grr_username: str,
            grr_password: str,
            max_file_size: str,
            approvers: Optional[str]=None,
            verify: bool=True,
            skip_offline_clients: bool=False,
            action: str='download') -> None:
    """Initializes a GRR file collector.

    Args:
      hostnames (str): comma-separated hostnames to launch the flow on.
      files (str): comma-separated file paths.
      use_raw_filesystem_access (bool): True if GRR should use raw disk access
          to collect files.
      reason (str): justification for GRR access.
      grr_server_url (str): GRR server URL.
      grr_username (str): GRR username.
      grr_password (str): GRR password.
      max_file_size (str): Maximum file size to collect (in bytes).
      approvers (Optional[str]): list of GRR approval recipients.
      verify (Optional[bool]): True to indicate GRR server's x509 certificate
          should be verified.
      skip_offline_clients (Optional[bool]): Whether to wait for flows
          to complete on clients that have been offline for more than an hour.
      action (Optional[str]): Action (download/hash/stat) (default: download).
    """
    super(GRRFileCollector, self).SetUp(
        reason, grr_server_url, grr_username, grr_password,
        approvers=approvers, verify=verify,
        skip_offline_clients=skip_offline_clients)

    if files is not None:
      self.files = [item.strip() for item in files.strip().split(',')]

    for item in hostnames.strip().split(','):
      hostname = item.strip()
      if hostname:
        self.StoreContainer(containers.Host(hostname=hostname))
    self.state.DedupeContainers(containers.Host)

    self.use_raw_filesystem_access = use_raw_filesystem_access

    if action.lower() in self._ACTIONS:
      self.action = self._ACTIONS[action.lower()]
    if self.action is None:
      self.ModuleError(f"Invalid action {action!s}",
                       critical=True)
    if max_file_size:
      self.max_file_size = int(max_file_size)

  def Process(self, container: containers.Host) -> None:
    """Collects files from a host with GRR.

    Raises:
      DFTimewolfError: if no files specified.
    """
    for client in self._FindClients([container.hostname]):
      flow_action = flows_pb2.FileFinderAction(
        action_type=self.action,
        download=flows_pb2.FileFinderDownloadActionOptions(
            max_size=self.max_file_size
        ))

      path_type = jobs_pb2.PathSpec.OS
      # Default to NTFS pathspec to get Windows system-protected files.
      if client.data.os_info.system.lower() == 'windows':
        path_type = jobs_pb2.PathSpec.NTFS

      flow_args = flows_pb2.FileFinderArgs(
          paths=self.files,
          pathtype=path_type,
          action=flow_action)
      flow_id = self._LaunchFlow(client, 'FileFinder', flow_args)
      self._AwaitFlow(client, flow_id)
      collected_flow_data = self._DownloadFiles(client, flow_id)
      if collected_flow_data:
        self.PublishMessage(f'{flow_id}: Downloaded: {collected_flow_data}')
        cont = containers.File(
            name=client.data.os_info.fqdn.lower(),
            path=collected_flow_data
        )
        self.StoreContainer(cont)

  def PreProcess(self) -> None:
    """Check that we're actually doing something, and it's not a no-op."""
    for file_container in self.GetContainers(
        container_class=containers.FSPath):
      self.files.append(file_container.path)

    if not self.files:
      message = 'Would fetch 0 files - bailing out instead.'
      self.logger.critical(message)
      raise DFTimewolfError(message, critical=False)
    self.logger.info(
        f'Filefinder to collect {len(self.files):d} items on each host')

  def PostProcess(self) -> None:
    """Check if we're skipping any offline clients."""
    self._CheckSkippedFlows()

  def GetThreadOnContainerType(self) -> Type[interface.AttributeContainer]:
    """This module works on host containers."""
    return containers.Host


class GRROsqueryCollector(GRRFlow):
  """Osquery collector for GRR flows.

  Attributes:
    directory (str): the directory in which to export results.
    timeout_millis (int): the number of milliseconds before osquery timeouts.
    ignore_stderr_errors (bool): ignore stderr errors from osquery.
  """

  DEFAULT_OSQUERY_TIMEOUT_MILLIS = 300000

  def __init__(self,
               state: DFTimewolfState,
               name: Optional[str]=None,
               critical: bool=False) -> None:
    super(GRROsqueryCollector, self).__init__(
        state, name=name, critical=critical)
    self.directory = ""
    self.timeout_millis = self.DEFAULT_OSQUERY_TIMEOUT_MILLIS
    self.ignore_stderr_errors = False

  # pylint: disable=arguments-differ,too-many-arguments
  def SetUp(self,
            hostnames: str,
            reason: str,
            timeout_millis: int,
            ignore_stderr_errors: bool,
            directory: str,
            grr_server_url: str,
            grr_username: str,
            grr_password: str,
            approvers: str,
            verify: bool,
            skip_offline_clients: bool) -> None:
    """Initializes a GRR artifact collector.

    Args:
      hostnames (str): comma-separated hostnames to launch the flow on.
      reason (str): justification for GRR access.
      timeout_millis (int): Osquery timeout in milliseconds
      ignore_stderr_errors (bool): Ignore osquery stderr errors
      directory (str): the directory in which to export results.
      grr_server_url (str): GRR server URL.
      grr_username (str): GRR username.
      grr_password (str): GRR password.
      approvers (str): list of GRR approval recipients.
      verify (bool): True to indicate GRR server's x509 certificate
          should be verified.
      skip_offline_clients (bool): Whether to wait for flows
          to complete on clients that have been offline for more than an hour.
    """
    super(GRROsqueryCollector, self).SetUp(
        reason, grr_server_url, grr_username, grr_password, approvers=approvers,
        verify=verify, skip_offline_clients=skip_offline_clients)

    if directory and os.path.isdir(directory):
      self.ModuleError('Output directory already exists.', critical=True)

    self.directory = directory

    hosts = set(hostname.strip() for hostname in hostnames.strip().split(','))

    if not hosts:
      self.ModuleError('No hostnames found.', critical=True)

    for hostname in hosts:
      self.StoreContainer(containers.Host(hostname=hostname))
    self.state.DedupeContainers(containers.Host)

    self.timeout_millis = timeout_millis
    self.ignore_stderr_errors = ignore_stderr_errors

  def _DownloadResults(self,
                       client: Client,
                       flow_id: str) -> List[pd.DataFrame]:
    """Download osquery results.

    Args:
      client (Client): the GRR Client.
      flow_id (str): the Osquery flow ID to download results from.

    Returns:
      List[pd.DataFrame]: the Osquery results.
    """
    grr_flow = client.Flow(flow_id)
    list_results = list(grr_flow.ListResults())

    if not list_results:
      self.logger.info(f'No rows returned for flow ID {str(grr_flow)}')
      return list_results

    results = []
    for result in list_results:
      payload = result.payload
      if not isinstance(payload, osquery_flows.OsqueryResult):
        self.logger.error(f'Incorrect results format from flow ID {grr_flow}')
        continue

      headers = [column.name for column in payload.table.header.columns]
      data = []
      for row in payload.table.rows:
        data.append(row.values)
      data_frame = pd.DataFrame.from_records(data, columns=headers)
      results.append(data_frame)
    return results

  def _ProcessQuery(
      self,
      hostname: str,
      client: Client,
      osquery_container: containers.OsqueryQuery
  ) -> None:
    """Processes an osquery flow on a GRR client.

    Args:
      hostname: the GRR client hostname.
      client: the GRR Client.
      osquery_container: the OSQuery.
    """
    hunt_args = osquery_flows.OsqueryFlowArgs(
        query=osquery_container.query,
        timeout_millis=self.timeout_millis,
        ignore_stderr_errors=self.ignore_stderr_errors)

    try:
      flow_id = self._LaunchFlow(client, 'OsqueryFlow', hunt_args)
      self._AwaitFlow(client, flow_id)
    except DFTimewolfError as error:
      self.ModuleError(
          f'Error raised while launching/awaiting flow: {error.message}')
      return

    name = osquery_container.name
    description = osquery_container.description
    query = osquery_container.query
    flow_identifier = flow_id
    client_identifier = client.client_id

    results = self._DownloadResults(client, flow_id)
    if not results:
      results_container = containers.OsqueryResult(
          name=name,
          description=description,
          query=query,
          hostname=hostname,
          data_frame=pd.DataFrame(),
          flow_identifier=flow_identifier,
          client_identifier=client_identifier)
      self.state.StoreContainer(results_container)
      return

    for data_frame in results:
      self.logger.info(
          f'{str(flow_id)} ({hostname}): {len(data_frame)} rows collected')

      dataframe_container = containers.OsqueryResult(
          name=name,
          description=description,
          query=query,
          hostname=hostname,
          data_frame=data_frame,
          flow_identifier=flow_identifier,
          client_identifier=client_identifier)

      self.state.StoreContainer(dataframe_container)

  def Process(self, container: containers.Host) -> None:
    """Collect osquery results from a host with GRR.

    Raises:
      DFTimewolfError: if no artifacts specified nor resolved by platform.
    """
<<<<<<< HEAD
    client = self._GetClientBySelector(container.hostname)

    osquery_containers = self.state.GetContainers(containers.OsqueryQuery)
=======
    for client in self._FindClients([container.hostname]):
      osquery_containers = self.GetContainers(containers.OsqueryQuery)

      for osquery_container in osquery_containers:
        hunt_args = osquery_flows.OsqueryFlowArgs(
            query=osquery_container.query,
            timeout_millis=self.timeout_millis,
            ignore_stderr_errors=self.ignore_stderr_errors)

        try:
          flow_id = self._LaunchFlow(client, 'OsqueryFlow', hunt_args)
          self._AwaitFlow(client, flow_id)
        except DFTimewolfError as error:
          self.ModuleError(
              f'Error raised while launching/awaiting flow: {error.message}')
          continue

        name = osquery_container.name
        description = osquery_container.description
        query = osquery_container.query
        hostname = container.hostname
        flow_identifier = flow_id
        client_identifier = client.client_id

        results = self._DownloadResults(client, flow_id)
        if not results:
          results_container = containers.OsqueryResult(
              name=name,
              description=description,
              query=query,
              hostname=hostname,
              data_frame=pd.DataFrame(),
              flow_identifier=flow_identifier,
              client_identifier=client_identifier)
          self.StoreContainer(results_container)
          continue
>>>>>>> 70aa36f3

    host_osquery_futures = []
    with ThreadPoolExecutor(self.GetQueryThreadPoolSize()) as executor:
      for osquery_container in osquery_containers:
        host_osquery_future = executor.submit(
          self._ProcessQuery, container.hostname, client, osquery_container)
        host_osquery_futures.append(host_osquery_future)

<<<<<<< HEAD
    for host_osquery_future in host_osquery_futures:
      if host_osquery_future.exception():
        self.logger.error(
            f'Error with osquery flow {str(host_osquery_future.exception())}')
=======
          self.StoreContainer(dataframe_container)
>>>>>>> 70aa36f3

  def PreProcess(self) -> None:
    """Not implemented."""

  def PostProcess(self) -> None:
    """When a directory is specified, get the flow results and save them
       to the directory as CSV files.  A CSV named MANIFEST.csv contains
       details about each flow result.
    """
    if not self.directory:
      return

    if not os.path.isdir(self.directory):
      os.makedirs(self.directory)

    manifest_file_path = os.path.join(self.directory, 'MANIFEST.csv')

    self.logger.info(
        f'Saving osquery flow results to {manifest_file_path}')

    with open(manifest_file_path, mode='w') as manifest_fd:
      manifest_fd.write('"Flow ID","Hostname","GRR Client Id","Osquery"\n')

      for container in self.GetContainers(containers.OsqueryResult):
        if not container.query:
          self.logger.error('Query attribute in container is empty.')
          continue
        hostname = container.hostname
        client_id = container.client_identifier
        flow_id = container.flow_identifier
        query = container.query

        output_file_path = os.path.join(
            self.directory, '.'.join(
                str(val) for val in (hostname, flow_id, 'csv')))

        with open(output_file_path, mode='w') as fd:
          container.data_frame.to_csv(fd)

        self.logger.info(f'Saved {output_file_path}.')

        manifest_fd.write(f'"{flow_id}","{hostname}","{client_id}","{query}"\n')

  def GetThreadOnContainerType(self) -> Type[interface.AttributeContainer]:
    """This module operates on Host containers."""
    return containers.Host

  def GetQueryThreadPoolSize(self) -> int:
    """Get the number of osquery threads."""
    return 4  # Arbitrary


class GRRFlowCollector(GRRFlow):
  """Flow collector.

  Attributes:
    client_id (str): GRR identifier of the client.
    flow_id (str): GRR identifier of the flow to retrieve.
    host (containers.Host): Target of GRR collection.
  """

  def __init__(self,
               state: DFTimewolfState,
               name: Optional[str]=None,
               critical: bool=False) -> None:
    super(GRRFlowCollector, self).__init__(state, name=name, critical=critical)
    self.client_id = str()
    self.flow_id = str()
    self.host: containers.Host

  # pylint: disable=arguments-differ, arguments-renamed
  def SetUp(self,
            hostnames: str,
            flow_ids: str,
            reason: str,
            grr_server_url: str,
            grr_username: str,
            grr_password: str,
            approvers: Optional[str]=None,
            verify: bool=True,
            skip_offline_clients: bool=False) -> None:
    """Initializes a GRR flow collector.

    Args:
      hostnames (str): Hostnames to gather the flows from.
      flow_ids (str): GRR identifier of the flows to retrieve.
      reason (str): justification for GRR access.
      grr_server_url (str): GRR server URL.
      grr_username (str): GRR username.
      grr_password (str): GRR password.
      approvers (Optional[str]): list of GRR approval recipients.
      verify (Optional[bool]): True to indicate GRR server's x509 certificate
          should be verified.
      skip_offline_clients (Optional[bool]): Whether to wait for flows
          to complete on clients that have been offline for more than an hour.
    """
    super(GRRFlowCollector, self).SetUp(
        reason, grr_server_url, grr_username, grr_password,
        approvers=approvers, verify=verify,
        skip_offline_clients=skip_offline_clients)

    flows = flow_ids.strip().split(',')
    for item in hostnames.strip().split(','):
      host = item.strip()
      if host:
        client = self._GetClientBySelector(host)
        for flow_id in flows:
          try:
            client.Flow(flow_id).Get()
            self.StoreContainer(containers.GrrFlow(host, flow_id))
          except grr_errors.UnknownError:
            self.logger.warning(
                f'Flow {flow_id} not found in {client.client_id}')
    self.state.DedupeContainers(containers.GrrFlow)

  def Process(self, container: containers.GrrFlow) -> None:
    """Downloads the results of a GRR collection flow.

    Raises:
      DFTimewolfError: if no files specified
    """
    # TODO (tomchop): Change the host attribute into something more appropriate
    # like 'selectors', and the corresponding recipes.
    client = self._GetClientBySelector(container.hostname)
    self._AwaitFlow(client, container.flow_id)
    self._CheckSkippedFlows()
    collected_flow_data = self._DownloadFiles(client, container.flow_id)
    if collected_flow_data:
      self.PublishMessage(
          f'{container.flow_id}: Downloaded: {collected_flow_data}')
      cont = containers.File(
          name=client.data.os_info.fqdn.lower(),
          path=collected_flow_data
      )
      self.StoreContainer(cont)
    else:
      self.logger.warning('No flow data collected for '
          f'{container.hostname}:{container.flow_id}')

  def PreProcess(self) -> None:
    """Check that we're actually about to collect anything."""
    if len(self.GetContainers(self.GetThreadOnContainerType())) == 0:
      self.ModuleError('No flows found for collection.', critical=True)

  def PostProcess(self) -> None:
    # TODO(ramoj) check if this should be per client in process
    """Check if we're skipping any offline clients."""
    self._CheckSkippedFlows()

  def GetThreadOnContainerType(self) -> Type[interface.AttributeContainer]:
    """This module works on GrrFlow containers."""
    return containers.GrrFlow


class GRRTimelineCollector(GRRFlow):
  """Timeline collector for GRR flows.

  Attributes:
    root_path (bytes): root path.
    hosts (list[containers.Host]): Hosts to collect artifacts from.
  """

  def __init__(self,
               state: DFTimewolfState,
               name: Optional[str]=None,
               critical: bool=False) -> None:
    super(GRRTimelineCollector, self).__init__(
        state, name=name, critical=critical)
    self._clients = []  # type: List[Client]
    self.root_path = bytes()
    self.hosts = []  # type: List[containers.Host]
    self._timeline_format = 0

  # We're overriding the behavior of GRRFlow's SetUp function to include new
  # parameters.
  # pylint: disable=arguments-differ,too-many-arguments, arguments-renamed
  def SetUp(self,
            hostnames: str,
            root_path: str,
            reason: str,
            timeline_format: str,
            grr_server_url: str,
            grr_username: str,
            grr_password: str,
            approvers: Optional[str]=None,
            verify: bool=True,
            skip_offline_clients: bool=False) -> None:
    """Initializes a GRR timeline collector.
    Args:
      hostnames (str): comma-separated hostnames to launch the flow on.
      root_path (str): path to start the recursive timeline.
      reason (str): justification for GRR access.
      timeline_format (str): Timeline format (1 is BODY, 2 is RAW).
      grr_server_url (str): GRR server URL.
      grr_username (str): GRR username.
      grr_password (str): GRR password.
      approvers (Optional[str]): list of GRR approval recipients.
      verify (Optional[bool]): True to indicate GRR server's x509 certificate
          should be verified.
      skip_offline_clients (Optional[bool]): Whether to wait for flows
          to complete on clients that have been offline for more than an hour.
    """
    super(GRRTimelineCollector, self).SetUp(
        reason, grr_server_url, grr_username, grr_password,
        approvers=approvers, verify=verify,
        skip_offline_clients=skip_offline_clients)

    if root_path:
      self.root_path = root_path.strip().encode()

    for item in hostnames.strip().split(','):
      hostname = item.strip()
      if hostname:
        self.StoreContainer(containers.Host(hostname=hostname))
    self.state.DedupeContainers(containers.Host)

    self._timeline_format = int(timeline_format)
    if self._timeline_format not in [1, 2]:
      self.ModuleError('Timeline format must be 1 (BODY) or 2 (RAW).',
                       critical=True)

  def Process(self, container: containers.Host) -> None:
    """Collects a timeline from a host with GRR.

    Raises:
      DFTimewolfError: if no files specified.
    """
    for client in self._FindClients([container.hostname]):
      root_path = self.root_path
      if not root_path:
        return
      self.logger.info(
          f'Timeline to start from "{root_path.decode():s}" items')

      timeline_args = timeline_pb2.TimelineArgs(root=root_path,)
      flow_id = self._LaunchFlow(client, 'TimelineFlow', timeline_args)
      self._AwaitFlow(client, flow_id)
      collected_flow_data = self._DownloadTimeline(client, flow_id)
      if collected_flow_data:
        self.PublishMessage(f'{flow_id}: Downloaded: {collected_flow_data}')
        cont = containers.File(
            name=client.data.os_info.fqdn.lower(),
            path=collected_flow_data
        )
        self.StoreContainer(cont)

  def _DownloadTimeline(self, client: Client, flow_id: str) -> Optional[str]:
    """Download a timeline in BODY format from the specified flow.
    Args:
      client (object): GRR Client object to which to download flow data from.
      flow_id (str): GRR identifier of the flow.
    Returns:
      str: path of downloaded files.
    """
    extension = 'body' if self._timeline_format == 1 else 'raw'
    output_file_path = os.path.join(
        self.output_path, '.'.join((flow_id, extension)))

    if os.path.exists(output_file_path):
      self.logger.info(
          f'{output_file_path:s} already exists: Skipping')
      return None

    grr_flow = client.Flow(flow_id)
    if self._timeline_format == 1:
      ntfs_inodes = client.data.os_info.system.lower() == 'windows'
      timeline = grr_flow.GetCollectedTimelineBody(
          timestamp_subsecond_precision=True,
          inode_ntfs_file_reference_format=ntfs_inodes,
          backslash_escape=True)
    else:
      timeline = grr_flow.GetCollectedTimeline(self._timeline_format)
    timeline.WriteToFile(output_file_path)

    return output_file_path

  def PreProcess(self) -> None:
    """Not implemented."""

  def PostProcess(self) -> None:
    """Check if we're skipping any offline clients."""
    self._CheckSkippedFlows()

  def GetThreadOnContainerType(self) -> Type[interface.AttributeContainer]:
    """This module works on host containers."""
    return containers.Host


modules_manager.ModulesManager.RegisterModules([
    GRRArtifactCollector,
    GRRFileCollector,
    GRRFlowCollector,
    GRROsqueryCollector,
    GRRTimelineCollector,
    GRRYaraScanner])<|MERGE_RESOLUTION|>--- conflicted
+++ resolved
@@ -1048,48 +1048,9 @@
     Raises:
       DFTimewolfError: if no artifacts specified nor resolved by platform.
     """
-<<<<<<< HEAD
     client = self._GetClientBySelector(container.hostname)
 
     osquery_containers = self.state.GetContainers(containers.OsqueryQuery)
-=======
-    for client in self._FindClients([container.hostname]):
-      osquery_containers = self.GetContainers(containers.OsqueryQuery)
-
-      for osquery_container in osquery_containers:
-        hunt_args = osquery_flows.OsqueryFlowArgs(
-            query=osquery_container.query,
-            timeout_millis=self.timeout_millis,
-            ignore_stderr_errors=self.ignore_stderr_errors)
-
-        try:
-          flow_id = self._LaunchFlow(client, 'OsqueryFlow', hunt_args)
-          self._AwaitFlow(client, flow_id)
-        except DFTimewolfError as error:
-          self.ModuleError(
-              f'Error raised while launching/awaiting flow: {error.message}')
-          continue
-
-        name = osquery_container.name
-        description = osquery_container.description
-        query = osquery_container.query
-        hostname = container.hostname
-        flow_identifier = flow_id
-        client_identifier = client.client_id
-
-        results = self._DownloadResults(client, flow_id)
-        if not results:
-          results_container = containers.OsqueryResult(
-              name=name,
-              description=description,
-              query=query,
-              hostname=hostname,
-              data_frame=pd.DataFrame(),
-              flow_identifier=flow_identifier,
-              client_identifier=client_identifier)
-          self.StoreContainer(results_container)
-          continue
->>>>>>> 70aa36f3
 
     host_osquery_futures = []
     with ThreadPoolExecutor(self.GetQueryThreadPoolSize()) as executor:
@@ -1098,14 +1059,10 @@
           self._ProcessQuery, container.hostname, client, osquery_container)
         host_osquery_futures.append(host_osquery_future)
 
-<<<<<<< HEAD
     for host_osquery_future in host_osquery_futures:
       if host_osquery_future.exception():
         self.logger.error(
             f'Error with osquery flow {str(host_osquery_future.exception())}')
-=======
-          self.StoreContainer(dataframe_container)
->>>>>>> 70aa36f3
 
   def PreProcess(self) -> None:
     """Not implemented."""
