--- conflicted
+++ resolved
@@ -64,16 +64,12 @@
           disk_name=disk.name)
       print('Disk {0:s} successfully copied to {1:s}'.format(
           disk.name, new_disk.name))
-<<<<<<< HEAD
+      new_disk.AddLabels(self._gcp_label)
+      self.analysis_vm.AttachDisk(new_disk)
       self.state.StoreContainer(containers.ForensicsVM(
           name=self.analysis_vm.name,
           evidence_disk=new_disk,
           platform='gcp'))
-=======
-      new_disk.AddLabels(self._gcp_label)
-      self.analysis_vm.AttachDisk(new_disk)
-      self.state.output.append((self.analysis_vm.name, new_disk))
->>>>>>> 3f894a39
 
   # pylint: disable=arguments-differ,too-many-arguments
   def SetUp(self,
