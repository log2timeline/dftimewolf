--- conflicted
+++ resolved
@@ -3,11 +3,7 @@
 
 from google.auth.exceptions import DefaultCredentialsError, RefreshError
 from googleapiclient.errors import HttpError
-<<<<<<< HEAD
 from libcloudforensics.providers.gcp.internal import common
-=======
-from libcloudforensics.errors import ResourceNotFoundError
->>>>>>> d9054a2e
 from libcloudforensics.providers.gcp.internal import project as gcp_project
 from libcloudforensics.providers.gcp import forensics as gcp_forensics
 
@@ -157,7 +153,15 @@
     else:
       self.analysis_project = self.remote_project
 
-    self.remote_instance_name = remote_instance_name
+    try:
+      if self.remote_instance_name:
+        self.remote_project.compute.GetInstance(self.remote_instance_name)
+    except ResourceNotFoundError as exception:
+      self.ModuleError(
+        message='Instance "{0:s}" not found or insufficient permissions'.format(
+          self.remote_instance_name),
+        critical=True)
+      return
     self.disk_names = disk_names
     self.all_disks = all_disks
     if incident_id:
@@ -193,7 +197,6 @@
         self.analysis_vm, _ = gcp_forensics.StartAnalysisVm(
             self.analysis_project.project_id,
             analysis_vm_name,
-<<<<<<< HEAD
             self.analysis_project.default_zone,
             boot_disk_size,
             boot_disk_type,
@@ -209,48 +212,6 @@
                'Try running:\n  $ gcloud auth application-default login\n')
         msg += str(exception)
         self.ModuleError(msg, critical=True)
-=======
-            zone))
-
-    self.state.StoreContainer(
-        containers.TicketAttribute(
-            name=self._ANALYSIS_VM_CONTAINER_ATTRIBUTE_NAME,
-            type_=self._ANALYSIS_VM_CONTAINER_ATTRIBUTE_TYPE,
-            value=analysis_vm_name))
-
-    try:
-      if self.remote_instance_name:
-        self.remote_project.compute.GetInstance(self.remote_instance_name)
-    except ResourceNotFoundError as exception:
-      self.ModuleError(
-        message='Instance "{0:s}" not found or insufficient permissions'.format(
-          self.remote_instance_name),
-        critical=True)
-      return
-
-    try:
-      # TODO: Make creating an analysis VM optional
-      # pylint: disable=too-many-function-args
-      # pylint: disable=redundant-keyword-arg
-      self.analysis_vm, _ = gcp_forensics.StartAnalysisVm(
-          self.analysis_project.project_id,
-          analysis_vm_name,
-          zone,
-          boot_disk_size,
-          boot_disk_type,
-          int(cpu_cores),
-          image_project=image_project,
-          image_family=image_family)
-      self.analysis_vm.AddLabels(self._gcp_label)
-      self.analysis_vm.GetBootDisk().AddLabels(self._gcp_label)
-
-    except (RefreshError,
-            DefaultCredentialsError) as exception:
-      msg = ('Something is wrong with your Application Default Credentials. '
-             'Try running:\n  $ gcloud auth application-default login\n')
-      msg += str(exception)
-      self.ModuleError(msg, critical=True)
->>>>>>> d9054a2e
 
   def _GetDisksFromNames(self, disk_names):
     """Gets disks from a project by disk name.
