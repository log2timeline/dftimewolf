# -*- coding: utf-8 -*-
"""Creates an analysis VM and copies GCP disks to it for analysis."""

from google.auth.exceptions import DefaultCredentialsError, RefreshError
from googleapiclient.errors import HttpError
from libcloudforensics.providers.gcp.internal import project as gcp_project
from libcloudforensics.providers.gcp import forensics as gcp_forensics

from dftimewolf.lib import module
from dftimewolf.lib.containers import containers
from dftimewolf.lib.modules import manager as modules_manager


class GoogleCloudCollector(module.BaseModule):
  """Google Cloud Platform (GCP) Collector.

  Attributes:
    analysis_project (gcp.GoogleCloudProject): Project that
        contains the analysis VM.
    analysis_vm (gcp.GoogleComputeInstance): Analysis VM on
         which the disk copy will be attached.
    incident_id (str): Incident identifier used to name the analysis VM.
    remote_project (gcp.GoogleCloudProject): Source project
        containing the VM to copy.
    remote_instance_name (str): Instance that needs forensicating.
    disk_names (list[str]): Comma-separated list of disk names to copy.
    incident_id (str): Incident identifier on which the name of the analysis
        VM will be based.
    all_disks (bool): True if all disks attached to the source
        instance should be copied.
  """

  _ANALYSIS_VM_CONTAINER_ATTRIBUTE_NAME = 'Analysis VM'
  _ANALYSIS_VM_CONTAINER_ATTRIBUTE_TYPE = 'text'

  def __init__(self, state, critical=False):
    """Initializes a Google Cloud Platform (GCP) collector.

    Args:
      state (DFTimewolfState): recipe state.
      critical (Optional[bool]): True if the module is critical, which causes
          the entire recipe to fail if the module encounters an error.
    """
    super(GoogleCloudCollector, self).__init__(state, critical=critical)
    self.analysis_project = None
    self.analysis_vm = None
    self.incident_id = None
    self.remote_project = None
    self.remote_instance_name = None
    self.disk_names = []
    self.incident_id = None
    self.all_disks = False
    self._gcp_label = {}

  def Process(self):
    """Copies a disk to the analysis project."""
    for disk in self._FindDisksToCopy():
      self.logger.info('Disk copy of {0:s} started...'.format(disk.name))
      new_disk = gcp_forensics.CreateDiskCopy(
          self.remote_project.project_id,
          self.analysis_project.project_id,
          None,
          self.analysis_project.default_zone,
          disk_name=disk.name)
      self.logger.info('Disk {0:s} successfully copied to {1:s}'.format(
          disk.name, new_disk.name))
      new_disk.AddLabels(self._gcp_label)
      self.analysis_vm.AttachDisk(new_disk)

      container = containers.ForensicsVM(
          name=self.analysis_vm.name,
          evidence_disk=new_disk,
          platform='gcp')
      self.state.StoreContainer(container)

  # pylint: disable=arguments-differ,too-many-arguments
  def SetUp(self,
            analysis_project_name,
            remote_project_name,
            incident_id,
            zone,
            boot_disk_size,
            boot_disk_type,
            cpu_cores,
            remote_instance_name=None,
            disk_names=None,
            all_disks=False,
            image_project='ubuntu-os-cloud',
            image_family='ubuntu-1804-lts'):
    """Sets up a Google Cloud Platform(GCP) collector.

    This method creates and starts an analysis VM in the analysis project and
    selects disks to copy from the remote project.

    If disk_names is specified, it will copy the corresponding disks from the
    project, ignoring disks belonging to any specific instances.

    If remote_instance_name is specified, two behaviors are possible:
    * If no other parameters are specified, it will select the instance's boot
      disk
    * if all_disks is set to True, it will select all disks in the project
      that are attached to the instance

    disk_names takes precedence over instance_names

    Args:
      analysis_project_name (str): name of the project that contains
          the analysis VM.
      remote_project_name (str): name of the remote project where the disks
          must be copied from.
      incident_id (str): incident identifier on which the name of the analysis
          VM will be based.
      zone (str): GCP zone in which new resources should be created.
      boot_disk_size (float): size of the analysis VM boot disk (in GB).
      boot_disk_type (str): Disk type to use [pd-standard, pd-ssd]
      cpu_cores (int): number of CPU cores to create the VM with.
      remote_instance_name (Optional[str]): name of the instance in
          the remote project containing the disks to be copied.
      disk_names (Optional[str]): Comma separated disk names to copy.
      all_disks (Optional[bool]): True if all disks attached to the source
          instance should be copied.
      image_project (Optional[str]): name of the project where the analysis
          VM image is hosted.
      image_family (Optional[str]): name of the image to use to create the
          analysis VM.
    """
    if not (remote_instance_name or disk_names):
      self.state.AddError(
          'You need to specify at least an instance name or disks to copy',
          critical=True)
      return

    disk_names = disk_names.split(',') if disk_names else []

    self.analysis_project = gcp_project.GoogleCloudProject(
        analysis_project_name, default_zone=zone)
    self.remote_project = gcp_project.GoogleCloudProject(
        remote_project_name)

    self.remote_instance_name = remote_instance_name
    self.disk_names = disk_names
    self.incident_id = incident_id
    self.all_disks = all_disks
    self._gcp_label = {'incident_id': self.incident_id}

    analysis_vm_name = 'gcp-forensics-vm-{0:s}'.format(self.incident_id)

    self.logger.info('Your analysis VM will be: {0:s}'.format(analysis_vm_name))
    self.logger.info('Complimentary gcloud command:')
    self.logger.info(
        'gcloud compute ssh --project {0:s} {1:s} --zone {2:s}'.format(
            self.analysis_project.project_id,
            analysis_vm_name,
            zone))

    self.state.StoreContainer(
        containers.TicketAttribute(
            name=self._ANALYSIS_VM_CONTAINER_ATTRIBUTE_NAME,
            type_=self._ANALYSIS_VM_CONTAINER_ATTRIBUTE_TYPE,
            value=analysis_vm_name))

    try:
      # TODO: Make creating an analysis VM optional
      # pylint: disable=too-many-function-args
      # pylint: disable=redundant-keyword-arg
      self.analysis_vm, _ = gcp_forensics.StartAnalysisVm(
          self.analysis_project.project_id,
          analysis_vm_name,
          zone,
          boot_disk_size,
          boot_disk_type,
          int(cpu_cores),
          image_project=image_project,
          image_family=image_family)
      self.analysis_vm.AddLabels(self._gcp_label)
      self.analysis_vm.GetBootDisk().AddLabels(self._gcp_label)

    except (RefreshError,
            DefaultCredentialsError) as exception:
      msg = ('Something is wrong with your Application Default Credentials. '
             'Try running:\n  $ gcloud auth application-default login\n')
      msg += str(exception)
      self.ModuleError(msg, critical=True)

  def _GetDisksFromNames(self, disk_names):
    """Gets disks from a project by disk name.

    Args:
      disk_names (list[str]): List of disk names to get from the project.

    Returns:
      list[GoogleComputeDisk]: List of GoogleComputeDisk objects to copy.
    """
    disks = []
    for name in disk_names:
      try:
        disks.append(self.remote_project.compute.GetDisk(name))
      except RuntimeError:
        self.ModuleError(
            'Disk "{0:s}" was not found in project {1:s}'.format(
                name, self.remote_project.project_id),
            critical=True)
    return disks

  def _GetDisksFromInstance(self, instance_name, all_disks):
    """Gets disks to copy based on an instance name.

    Args:
      instance_name (str): Name of the instance to get the disks from.
      all_disks (bool): If set, get all disks attached to the instance. If
          False, get only the instance's boot disk.

    Returns:
      list[GoogleComputeDisk]: List of GoogleComputeDisk objects to copy.
    """
    try:
      remote_instance = self.remote_project.compute.GetInstance(instance_name)
    except RuntimeError as exception:
      self.ModuleError(str(exception), critical=True)

    if all_disks:
      return list(remote_instance.ListDisks().values())
    return [remote_instance.GetBootDisk()]

  def _FindDisksToCopy(self):
    """Determines which disks to copy depending on object attributes.

    Returns:
      list[GoogleComputeDisk]: the disks to copy to the
          analysis project.
    """
<<<<<<< HEAD
    if not (self.remote_instance_name or self.disk_names):
      self.ModuleError(
          'You need to specify at least an instance name or disks to copy',
          critical=True)
=======
>>>>>>> 78f5c02f

    disks_to_copy = []

    try:

      if self.disk_names:
        disks_to_copy = self._GetDisksFromNames(self.disk_names)

      elif self.remote_instance_name:
        disks_to_copy = self._GetDisksFromInstance(self.remote_instance_name,
                                                   self.all_disks)

    except HttpError as exception:
      if exception.resp.status == 403:
        self.ModuleError(
            '403 response. Do you have appropriate permissions on the project?',
            critical=True)
      if exception.resp.status == 404:
        self.ModuleError(
            'GCP resource not found. Maybe a typo in the project / instance / '
            'disk name?',
            critical=True)
      self.ModuleError(str(exception), critical=True)

    if not disks_to_copy:
      self.ModuleError(
          'Could not find any disks to copy', critical=True)

    return disks_to_copy

modules_manager.ModulesManager.RegisterModule(GoogleCloudCollector)<|MERGE_RESOLUTION|>--- conflicted
+++ resolved
@@ -229,13 +229,10 @@
       list[GoogleComputeDisk]: the disks to copy to the
           analysis project.
     """
-<<<<<<< HEAD
     if not (self.remote_instance_name or self.disk_names):
       self.ModuleError(
           'You need to specify at least an instance name or disks to copy',
           critical=True)
-=======
->>>>>>> 78f5c02f
 
     disks_to_copy = []
 
