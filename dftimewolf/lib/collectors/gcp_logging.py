--- conflicted
+++ resolved
@@ -199,15 +199,8 @@
     self.PublishMessage(f'Downloaded logs to {output_path}')
     output_file.close()
 
-<<<<<<< HEAD
-    logs_report = containers.GCPLogs(
-        path=output_path, filter_expression=self._filter_expression,
-        project_name=self._project_name)
+    logs_report = containers.File(self._filter_expression, output_path)
     self.StoreContainer(logs_report)
-=======
-    logs_report = containers.File(self._filter_expression, output_path)
-    self.state.StoreContainer(logs_report)
->>>>>>> ef99c121
 
 
 modules_manager.ModulesManager.RegisterModule(GCPLogsCollector)