#!/usr/bin/env python
# -*- coding: utf-8 -*-
"""dftimewolf main entrypoint."""

import argparse
import logging
# Some AttributeErrors occurred when trying to access logging.handlers, so
# we import them separately
from logging import handlers
import os
import signal
import sys
from typing import TYPE_CHECKING, List, Optional, Dict, Any

# pylint: disable=wrong-import-position
from dftimewolf import config

from dftimewolf.lib import errors
from dftimewolf.lib import utils

<<<<<<< HEAD
if not _ASKING_FOR_HELP:
  # Import the collector modules.
  # These will be registered automatically upon import
  # pylint: disable=unused-import
  from dftimewolf.lib import collectors
  from dftimewolf.lib.preflights import cloud_token
  from dftimewolf.lib.preflights import ssh_multiplexer
  from dftimewolf.lib.preflights import sanity_checks
  from dftimewolf.lib.collectors import aws
  from dftimewolf.lib.collectors import filesystem
  from dftimewolf.lib.collectors import gcloud
  from dftimewolf.lib.collectors import gcp_logging
  from dftimewolf.lib.collectors import grr_hosts
  from dftimewolf.lib.collectors import grr_hunt
  from dftimewolf.lib.enhancers import timesketch as timesketch_enhancer
  from dftimewolf.lib.exporters import gce_disk_export
  from dftimewolf.lib.exporters import local_filesystem
  from dftimewolf.lib.exporters import scp_ex
  from dftimewolf.lib.exporters import timesketch
  from dftimewolf.lib.processors import gcp_logging_timesketch
  from dftimewolf.lib.processors import grepper
  from dftimewolf.lib.processors import localplaso
  from dftimewolf.lib.processors import turbinia_artifact
  from dftimewolf.lib.processors import turbinia_gcp
  from dftimewolf.lib.collectors import vt
=======
if TYPE_CHECKING:
  from dftimewolf.lib import state as dftw_state


MODULES = {
  'AWSCollector': 'dftimewolf.lib.collectors.aws',
  'AWSLogsCollector': 'dftimewolf.lib.collectors.aws_logging',
  'AzureCollector': 'dftimewolf.lib.collectors.azure',
  'FilesystemCollector': 'dftimewolf.lib.collectors.filesystem',
  'GCPLoggingTimesketch': 'dftimewolf.lib.processors.gcp_logging_timesketch',
  'GCPLogsCollector': 'dftimewolf.lib.collectors.gcp_logging',
  'AWSAccountCheck': 'dftimewolf.lib.preflights.cloud_token',
  'GCPTokenCheck': 'dftimewolf.lib.preflights.cloud_token',
  'GoogleCloudCollector': 'dftimewolf.lib.collectors.gcloud',
  'GoogleCloudDiskExport': 'dftimewolf.lib.exporters.gce_disk_export',
  'GrepperSearch': 'dftimewolf.lib.processors.grepper',
  'GRRArtifactCollector': 'dftimewolf.lib.collectors.grr_hosts',
  'GRRFileCollector': 'dftimewolf.lib.collectors.grr_hosts',
  'GRRFlowCollector': 'dftimewolf.lib.collectors.grr_hosts',
  'GRRHuntArtifactCollector': 'dftimewolf.lib.collectors.grr_hunt',
  'GRRHuntDownloader': 'dftimewolf.lib.collectors.grr_hunt',
  'GRRHuntFileCollector': 'dftimewolf.lib.collectors.grr_hunt',
  'GRRTimelineCollector': 'dftimewolf.lib.collectors.grr_hosts',
  'LocalFilesystemCopy': 'dftimewolf.lib.exporters.local_filesystem',
  'LocalPlasoProcessor': 'dftimewolf.lib.processors.localplaso',
  'SanityChecks': 'dftimewolf.lib.preflights.sanity_checks',
  'SCPExporter': 'dftimewolf.lib.exporters.scp_ex',
  'SSHMultiplexer': 'dftimewolf.lib.preflights.ssh_multiplexer',
  'TimesketchEnhancer': 'dftimewolf.lib.enhancers.timesketch',
  'TimesketchExporter': 'dftimewolf.lib.exporters.timesketch',
  'TurbiniaArtifactProcessor': 'dftimewolf.lib.processors.turbinia_artifact',
  'TurbiniaGCPProcessor': 'dftimewolf.lib.processors.turbinia_gcp',
  'WorkspaceAuditCollector': 'dftimewolf.lib.collectors.workspace_audit',
  'WorkspaceAuditTimesketch':
      'dftimewolf.lib.processors.workspace_audit_timesketch'
}

>>>>>>> b26ba55a

from dftimewolf.lib.recipes import manager as recipes_manager
from dftimewolf.lib.state import DFTimewolfState
from dftimewolf.lib import logging_utils

logger = logging.getLogger('dftimewolf')


class DFTimewolfTool(object):
  """DFTimewolf tool."""

  _DEFAULT_DATA_FILES_PATH = os.path.join(
      os.sep, 'usr', 'local', 'share', 'dftimewolf')

  def __init__(self) -> None:
    """Initializes a DFTimewolf tool."""
    super(DFTimewolfTool, self).__init__()
    self._command_line_options: Optional[argparse.Namespace]
    self._data_files_path = ''
    self._recipes_manager = recipes_manager.RecipesManager()
    self._recipe = {}  # type: Dict[str, Any]
    self._state: "dftw_state.DFTimewolfState"

    self._DetermineDataFilesPath()

  @property
  def state(self) -> "dftw_state.DFTimewolfState":
    """Returns the internal state object."""
    return self._state

  def _AddRecipeOptions(self, argument_parser: argparse.ArgumentParser) -> None:
    """Adds the recipe options to the argument group.

    Args:
      argument_parser (argparse.ArgumentParser): argparse argument parser.
    """
    subparsers = argument_parser.add_subparsers()

    for recipe in self._recipes_manager.GetRecipes():
      description = recipe.description
      subparser = subparsers.add_parser(
          recipe.name, formatter_class=utils.DFTimewolfFormatterClass,
          description=description)
      subparser.set_defaults(recipe=recipe.contents)

      for switch, help_text, default in recipe.args:
        if isinstance(default, bool):
          subparser.add_argument(switch, help=help_text, default=default,
                                 action='store_true')
        else:
          subparser.add_argument(switch, help=help_text, default=default)

      # Override recipe defaults with those specified in Config
      # so that they can in turn be overridden in the commandline
      subparser.set_defaults(**config.Config.GetExtra())

  def _DetermineDataFilesPath(self) -> None:
    """Determines the data files path.

    Data path is specified in the DFTIMEWOLF_DATA environment variable. If the
    variable is not specified, dfTimewolf checks if any of the following
    locations are valid:

    * Cloned repository base
    * Local package data files
    * sys.prefix
    * Hardcoded default /usr/local/share
    """

    data_files_path = os.environ.get('DFTIMEWOLF_DATA')

    if not data_files_path or not os.path.isdir(data_files_path):
      # Figure out if the script is running out of a cloned repository
      data_files_path = os.path.realpath(__file__)
      data_files_path = os.path.dirname(data_files_path)
      data_files_path = os.path.dirname(data_files_path)
      data_files_path = os.path.dirname(data_files_path)
      data_files_path = os.path.join(data_files_path, 'data')

      # Use local package data files (python setup.py install)
      if not os.path.isdir(data_files_path):
        data_files_path = os.path.dirname(data_files_path)
        data_files_path = os.path.join(data_files_path, 'share', 'dftimewolf')

      # Use sys.prefix for user installs (e.g. pip install ...)
      if not os.path.isdir(data_files_path):
        data_files_path = os.path.join(sys.prefix, 'share', 'dftimewolf')

      # If all else fails, fall back to hardcoded default
      if not os.path.isdir(data_files_path):
        logger.debug('{0:s} not found, defaulting to /usr/local/share'.format(
            data_files_path))
        data_files_path = self._DEFAULT_DATA_FILES_PATH

    logger.debug("Recipe data path: {0:s}".format(data_files_path))
    self._data_files_path = data_files_path

  def _GenerateHelpText(self) -> str:
    """Generates help text with alphabetically sorted recipes.

    Returns:
      str: help text.
    """
    recipes = self._recipes_manager.GetRecipes()
    if not recipes:
      help_text = '\nNo recipes found.'
    else:
      help_text = '\nAvailable recipes:\n\n'
      for recipe in recipes:
        short_description = recipe.contents.get(
            'short_description', 'No description')
        help_text += ' {0:<35s}{1:s}\n'.format(recipe.name, short_description)

    return help_text

  def _LoadConfigurationFromFile(self, configuration_file_path: str) -> None:
    """Loads a configuration from file.

    Args:
      configuration_file_path (str): path of the configuration file.
    """
    try:
      if config.Config.LoadExtra(configuration_file_path):
        logger.debug('Configuration loaded from: {0:s}'.format(
            configuration_file_path))

    except errors.BadConfigurationError as exception:
      logger.warning('{0!s}'.format(exception))

  def LoadConfiguration(self) -> None:
    """Loads the configuration.

    The following paths are tried. Values loaded last take precedence.

    * <_data_files_path>/config.json
    * /etc/dftimewolf.conf
    * /usr/share/dftimewolf/dftimewolf.conf
    * ~/.dftimewolfrc
    * If set, wherever the DFTIMEWOLF_CONFIG environment variable points to.

    """
    configuration_file_path = os.path.join(self._data_files_path, 'config.json')
    self._LoadConfigurationFromFile(configuration_file_path)

    configuration_file_path = os.path.join('/', 'etc', 'dftimewolf.conf')
    self._LoadConfigurationFromFile(configuration_file_path)

    configuration_file_path = os.path.join(
        '/', 'usr', 'share', 'dftimewolf', 'dftimewolf.conf')
    self._LoadConfigurationFromFile(configuration_file_path)

    user_directory = os.path.expanduser('~')
    configuration_file_path = os.path.join(user_directory, '.dftimewolfrc')
    self._LoadConfigurationFromFile(configuration_file_path)

    env_config = os.environ.get('DFTIMEWOLF_CONFIG')
    if env_config:
      self._LoadConfigurationFromFile(env_config)

  def ParseArguments(self, arguments: List[str]) -> None:
    """Parses the command line arguments.

    Args:
      arguments (list[str]): command line arguments.

    Raises:
      CommandLineParseError: If arguments could not be parsed.
    """
    help_text = self._GenerateHelpText()

    argument_parser = argparse.ArgumentParser(
        formatter_class=argparse.RawDescriptionHelpFormatter,
        description=help_text)

    self._AddRecipeOptions(argument_parser)

    self._command_line_options = argument_parser.parse_args(arguments)

    if not getattr(self._command_line_options, 'recipe', None):
      error_message = '\nPlease specify a recipe.\n' + help_text
      raise errors.CommandLineParseError(error_message)

    self._recipe = self._command_line_options.recipe

    self._state = DFTimewolfState(config.Config)
    logger.info('Loading recipe {0:s}...'.format(self._recipe['name']))
    # Raises errors.RecipeParseError on error.
    self._state.LoadRecipe(self._recipe, MODULES)

    module_cnt = len(self._recipe.get('modules', [])) + \
                 len(self._recipe.get('preflights', []))
    logger.info('Loaded recipe {0:s} with {1:d} modules'.format(
        self._recipe['name'], module_cnt))

    self._state.command_line_options = vars(self._command_line_options)

  def RunPreflights(self) -> None:
    """Runs preflight modules."""
    logger.info('Running preflights...')
    self._state.RunPreflights()

  def ReadRecipes(self) -> None:
    """Reads the recipe files."""
    if os.path.isdir(self._data_files_path):
      recipes_path = os.path.join(self._data_files_path, 'recipes')
      if os.path.isdir(recipes_path):
        self._recipes_manager.ReadRecipesFromDirectory(recipes_path)

  def RunModules(self) -> None:
    """Runs the modules."""
    logger.info('Running modules...')
    self._state.RunModules()
    logger.info('Recipe {0:s} executed successfully!'.format(
        self._recipe['name']))

  def SetupModules(self) -> None:
    """Sets up the modules."""
    # TODO: refactor to only load modules that are used by the recipe.

    logger.info('Setting up modules...')
    self._state.SetupModules()
    logger.info('Modules successfully set up!')

  def CleanUpPreflights(self) -> None:
    """Calls the preflight's CleanUp functions."""
    self._state.CleanUpPreflights()

  def RecipesManager(self) -> recipes_manager.RecipesManager:
    """Returns the recipes manager."""
    return self._recipes_manager


def SignalHandler(*unused_argvs: Any) -> None:
  """Catches Ctrl + C to exit cleanly."""
  sys.stderr.write("\nCtrl^C caught, bailing...\n")
  sys.exit(0)


def SetupLogging() -> None:
  """Sets up a logging handler with dftimewolf's custom formatter."""
  # Clear root handlers (for dependencies that are setting them)
  root_log = logging.getLogger()
  root_log.handlers = []

  # Add a silent default stream handler, this is automatically set
  # when other libraries call logging.info() or similar methods.
  root_handler = logging.StreamHandler()
  root_handler.addFilter(lambda x: False)
  root_log.addHandler(root_handler)

  # We want all DEBUG messages and above.
  # TODO(tomchop): Consider making this a parameter in the future.
  logger.setLevel(logging.DEBUG)

  # File handler needs go be added first because it doesn't format messages
  # with color
  file_handler = handlers.RotatingFileHandler(
      logging_utils.DEFAULT_LOG_FILE,
      maxBytes=logging_utils.MAX_BYTES,
      backupCount=logging_utils.BACKUP_COUNT)
  file_handler.setFormatter(logging_utils.WolfFormatter(colorize=False))
  logger.addHandler(file_handler)

  console_handler = logging.StreamHandler()
  colorize = not bool(os.environ.get('DFTIMEWOLF_NO_RAINBOW'))
  console_handler.setFormatter(logging_utils.WolfFormatter(colorize=colorize))
  logger.addHandler(console_handler)
  logger.debug(
      'Logging to stdout and {0:s}'.format(logging_utils.DEFAULT_LOG_FILE))


def Main() -> bool:
  """Main function for DFTimewolf.

  Returns:
    bool: True if DFTimewolf could be run successfully, False otherwise.
  """
  SetupLogging()

  version_tuple = (sys.version_info[0], sys.version_info[1])
  if version_tuple[0] != 3 or version_tuple < (3, 6):
    logger.critical(('Unsupported Python version: {0:s}, version 3.6 or higher '
                     'required.').format(sys.version))
    return False

  tool = DFTimewolfTool()

  # TODO: log errors if this fails.
  tool.LoadConfiguration()

  try:
    tool.ReadRecipes()
  except (KeyError, errors.RecipeParseError, errors.CriticalError) as exception:
    logger.critical(str(exception))
    return False

  try:
    tool.ParseArguments(sys.argv[1:])
  except (errors.CommandLineParseError,
          errors.RecipeParseError,
          errors.CriticalError) as exception:
    logger.critical(str(exception))
    return False

  tool.state.LogExecutionPlan()

  tool.RunPreflights()

  try:
    tool.SetupModules()
  except errors.CriticalError as exception:
    logger.critical(str(exception))
    return False

  try:
    tool.RunModules()
  except errors.CriticalError as exception:
    logger.critical(str(exception))
    return False

  tool.CleanUpPreflights()

  return True


if __name__ == '__main__':
  signal.signal(signal.SIGINT, SignalHandler)
  if Main():
    sys.exit(0)
  else:
    sys.exit(1)<|MERGE_RESOLUTION|>--- conflicted
+++ resolved
@@ -18,33 +18,6 @@
 from dftimewolf.lib import errors
 from dftimewolf.lib import utils
 
-<<<<<<< HEAD
-if not _ASKING_FOR_HELP:
-  # Import the collector modules.
-  # These will be registered automatically upon import
-  # pylint: disable=unused-import
-  from dftimewolf.lib import collectors
-  from dftimewolf.lib.preflights import cloud_token
-  from dftimewolf.lib.preflights import ssh_multiplexer
-  from dftimewolf.lib.preflights import sanity_checks
-  from dftimewolf.lib.collectors import aws
-  from dftimewolf.lib.collectors import filesystem
-  from dftimewolf.lib.collectors import gcloud
-  from dftimewolf.lib.collectors import gcp_logging
-  from dftimewolf.lib.collectors import grr_hosts
-  from dftimewolf.lib.collectors import grr_hunt
-  from dftimewolf.lib.enhancers import timesketch as timesketch_enhancer
-  from dftimewolf.lib.exporters import gce_disk_export
-  from dftimewolf.lib.exporters import local_filesystem
-  from dftimewolf.lib.exporters import scp_ex
-  from dftimewolf.lib.exporters import timesketch
-  from dftimewolf.lib.processors import gcp_logging_timesketch
-  from dftimewolf.lib.processors import grepper
-  from dftimewolf.lib.processors import localplaso
-  from dftimewolf.lib.processors import turbinia_artifact
-  from dftimewolf.lib.processors import turbinia_gcp
-  from dftimewolf.lib.collectors import vt
-=======
 if TYPE_CHECKING:
   from dftimewolf.lib import state as dftw_state
 
@@ -82,7 +55,6 @@
       'dftimewolf.lib.processors.workspace_audit_timesketch'
 }
 
->>>>>>> b26ba55a
 
 from dftimewolf.lib.recipes import manager as recipes_manager
 from dftimewolf.lib.state import DFTimewolfState
