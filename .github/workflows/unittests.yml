name: Unit tests

on:
  pull_request:
    types: [opened, synchronize, reopened]

jobs:

  poetry:
    runs-on: ubuntu-latest
    strategy:
      matrix:
        os: [ubuntu-latest, macos-latest]
<<<<<<< HEAD
        python-version: ["3.10"]
=======
        python-version: ["3.9","3.10"]
    env:
      DFTIMEWOLF_NO_CURSES: 1
>>>>>>> b7971538
    steps:
    - uses: actions/checkout@v2
    - name: Set up Python ${{ matrix.python-version }}
      uses: actions/setup-python@v1
      with:
        python-version: ${{ matrix.python-version }}
    - name: Install dependencies
      run: |
        pip install poetry
        poetry install
    - name: Test with unittest
      run: |
        poetry run python -m unittest discover -s tests -p '*.py'<|MERGE_RESOLUTION|>--- conflicted
+++ resolved
@@ -11,13 +11,7 @@
     strategy:
       matrix:
         os: [ubuntu-latest, macos-latest]
-<<<<<<< HEAD
-        python-version: ["3.10"]
-=======
         python-version: ["3.9","3.10"]
-    env:
-      DFTIMEWOLF_NO_CURSES: 1
->>>>>>> b7971538
     steps:
     - uses: actions/checkout@v2
     - name: Set up Python ${{ matrix.python-version }}
