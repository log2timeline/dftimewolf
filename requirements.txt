-i https://pypi.org/simple
adal==1.2.4
altair==4.1.0; python_version >= '3.6'
attrs==20.2.0; python_version >= '2.7' and python_version not in '3.0, 3.1, 3.2, 3.3'
azure-common==1.1.25
azure-core==1.8.1
azure-identity==1.4.0
azure-mgmt-compute==13.0.0
azure-mgmt-core==1.2.0
azure-mgmt-monitor==0.10.0
azure-mgmt-network==11.0.0
azure-mgmt-resource==15.0.0
azure-mgmt-storage==11.1.0
azure-storage-blob==12.5.0
beautifulsoup4==4.9.2
boto3==1.15.6
botocore==1.18.6
cachetools==4.1.1; python_version ~= '3.5'
certifi==2020.6.20
cffi==1.14.3
chardet==3.0.4
click==7.1.2; python_version >= '2.7' and python_version not in '3.0, 3.1, 3.2, 3.3, 3.4'
colorlog==2.10.0
cryptography==2.9.2
<<<<<<< HEAD
ecdsa==0.16.0; python_version >= '2.6' and python_version not in '3.0, 3.1, 3.2, 3.3'
=======
ecdsa==0.16.0; python_version >= '2.6' and python_version not in '3.0, 3.1, 3.2'
>>>>>>> 4da35d08
entrypoints==0.3; python_version >= '2.7'
filelock==3.0.12
google-api-core[grpc]==1.22.2; python_version >= '2.7' and python_version not in '3.0, 3.1, 3.2, 3.3'
google-api-python-client==1.12.2; python_version >= '2.7' and python_version not in '3.0, 3.1, 3.2, 3.3'
google-auth-httplib2==0.0.4
google-auth-oauthlib==0.4.1
google-auth==1.21.3; python_version >= '2.7' and python_version not in '3.0, 3.1, 3.2, 3.3'
google-cloud-core==1.4.1; python_version >= '2.7' and python_version not in '3.0, 3.1, 3.2, 3.3'
google-cloud-datastore==1.15.1; python_version >= '2.7' and python_version not in '3.0, 3.1, 3.2, 3.3'
google-cloud-logging==1.15.1
google-cloud-pubsub==2.1.0; python_version >= '3.6'
google-cloud-storage==1.31.2; python_version >= '2.7' and python_version not in '3.0, 3.1, 3.2, 3.3'
google-crc32c==1.0.0; python_version >= '3.5'
google-resumable-media==1.0.0; python_version >= '2.7' and python_version not in '3.0, 3.1, 3.2, 3.3, 3.4'
googleapis-common-protos[grpc]==1.52.0; python_version >= '2.7' and python_version not in '3.0, 3.1, 3.2, 3.3'
grpc-google-iam-v1==0.12.3
grpcio==1.32.0
grr-api-client==3.4.2.post1
grr-response-proto==3.4.2.post1
httplib2==0.17.4
idna==2.10
importlib-metadata==2.0.0; python_version < '3.8'
isodate==0.6.0
jinja2==2.11.2; python_version >= '2.7' and python_version not in '3.0, 3.1, 3.2, 3.3, 3.4'
jmespath==0.10.0; python_version >= '2.6' and python_version not in '3.0, 3.1, 3.2'
jsonschema==3.2.0
libcloudforensics==20200818
libcst==0.3.10; python_version >= '3.6'
markupsafe==1.1.1; python_version >= '2.7' and python_version not in '3.0, 3.1, 3.2, 3.3'
msal-extensions==0.2.2
msal==1.5.0
msrest==0.6.19
msrestazure==0.6.4
mypy-extensions==0.4.3
numpy==1.19.2; python_version >= '3.6'
oauthlib==3.1.0; python_version >= '2.7' and python_version not in '3.0, 3.1, 3.2, 3.3'
<<<<<<< HEAD
pandas==1.1.2; python_full_version >= '3.6.1'
=======
pandas==1.1.2
>>>>>>> 4da35d08
portalocker==1.7.1; platform_system != 'Windows'
proto-plus==1.10.0
protobuf==3.12.2
psq==0.8.0
pyasn1-modules==0.2.8
pyasn1==0.4.8
pycparser==2.20; python_version >= '2.7' and python_version not in '3.0, 3.1, 3.2, 3.3'
pycryptodome==3.9.8; python_version >= '2.6' and python_version not in '3.0, 3.1, 3.2, 3.3'
pyjwt[crypto]==1.7.1
pyopenssl==19.1.0
pypdf2==1.26.0
pyrsistent==0.17.3; python_version >= '3.5'
<<<<<<< HEAD
python-dateutil==2.8.1; python_version >= '2.7' and python_version not in '3.0, 3.1, 3.2, 3.3'
=======
python-dateutil==2.8.1; python_version >= '2.7' and python_version not in '3.0, 3.1, 3.2'
>>>>>>> 4da35d08
pytz==2020.1
pyyaml==5.3.1
requests-oauthlib==1.3.0
requests==2.23.0
rsa==4.6; python_version >= '3.5'
s3transfer==0.3.3
six==1.15.0
soupsieve==2.0.1; python_version >= '3.0'
sshpubkeys==3.1.0
timesketch-api-client==20200910
timesketch-import-client==20200910
toolz==0.11.1; python_version >= '3.5'
turbinia==20190819.16
typing-extensions==3.7.4.3
typing-inspect==0.6.0
uritemplate==3.0.1; python_version >= '2.7' and python_version not in '3.0, 3.1, 3.2, 3.3'
urllib3[secure]==1.25.10; python_version != '3.4'
werkzeug==0.16.1; python_version >= '2.7' and python_version not in '3.0, 3.1, 3.2, 3.3'
xlrd==1.2.0; python_version >= '2.7' and python_version not in '3.0, 3.1, 3.2, 3.3'
zipp==3.2.0; python_version >= '3.6'<|MERGE_RESOLUTION|>--- conflicted
+++ resolved
@@ -22,11 +22,7 @@
 click==7.1.2; python_version >= '2.7' and python_version not in '3.0, 3.1, 3.2, 3.3, 3.4'
 colorlog==2.10.0
 cryptography==2.9.2
-<<<<<<< HEAD
-ecdsa==0.16.0; python_version >= '2.6' and python_version not in '3.0, 3.1, 3.2, 3.3'
-=======
 ecdsa==0.16.0; python_version >= '2.6' and python_version not in '3.0, 3.1, 3.2'
->>>>>>> 4da35d08
 entrypoints==0.3; python_version >= '2.7'
 filelock==3.0.12
 google-api-core[grpc]==1.22.2; python_version >= '2.7' and python_version not in '3.0, 3.1, 3.2, 3.3'
@@ -63,11 +59,7 @@
 mypy-extensions==0.4.3
 numpy==1.19.2; python_version >= '3.6'
 oauthlib==3.1.0; python_version >= '2.7' and python_version not in '3.0, 3.1, 3.2, 3.3'
-<<<<<<< HEAD
-pandas==1.1.2; python_full_version >= '3.6.1'
-=======
 pandas==1.1.2
->>>>>>> 4da35d08
 portalocker==1.7.1; platform_system != 'Windows'
 proto-plus==1.10.0
 protobuf==3.12.2
@@ -80,11 +72,7 @@
 pyopenssl==19.1.0
 pypdf2==1.26.0
 pyrsistent==0.17.3; python_version >= '3.5'
-<<<<<<< HEAD
-python-dateutil==2.8.1; python_version >= '2.7' and python_version not in '3.0, 3.1, 3.2, 3.3'
-=======
 python-dateutil==2.8.1; python_version >= '2.7' and python_version not in '3.0, 3.1, 3.2'
->>>>>>> 4da35d08
 pytz==2020.1
 pyyaml==5.3.1
 requests-oauthlib==1.3.0
