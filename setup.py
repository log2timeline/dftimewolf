--- conflicted
+++ resolved
@@ -195,11 +195,8 @@
         'grr_api_client',
         'pyyaml',
         'future',
-<<<<<<< HEAD
         'pypdf2',
-=======
         'turbinia',
->>>>>>> 9467e2a1
     ],
     test_suite='nose.collector',
     test_require=[
