#!/usr/bin/env python
# -*- coding: utf-8 -*-
"""Installation and deployment script."""

import glob
import os
import sys

def parse_requirements(filename):
  with open(filename) as requirements:
    # Skipping -i https://pypi.org/simple
    return requirements.readlines()[1:]

try:
  from setuptools import find_packages, setup
except ImportError:
  from distutils.core import find_packages, setup

try:
  from distutils.command.bdist_msi import bdist_msi
except ImportError:
  bdist_msi = None

try:
  from distutils.command.bdist_rpm import bdist_rpm
except ImportError:
  bdist_rpm = None

version_tuple = (sys.version_info[0], sys.version_info[1])
if version_tuple[0] != 3 or version_tuple < (3, 6):
  print(('Unsupported Python version: {0:s}, version 3.6 or higher '
         'required.').format(sys.version))
  sys.exit(1)

# Change PYTHONPATH to include dftimewolf so that we can get the version.
sys.path.insert(0, '.')

import dftimewolf  # pylint: disable=wrong-import-position

if not bdist_msi:
  BdistMSICommand = None
else:
  class BdistMSICommand(bdist_msi):
    """Custom handler for the bdist_msi command."""

    # pylint: disable=invalid-name
    def run(self):
      """Builds an MSI."""
      # Command bdist_msi does not support the library version, neither a date
      # as a version but if we suffix it with .1 everything is fine.
      self.distribution.metadata.version += '.1'

      bdist_msi.run(self)


if not bdist_rpm:
  BdistRPMCommand = None
else:
  class BdistRPMCommand(bdist_rpm):
    """Custom handler for the bdist_rpm command."""

    def _make_spec_file(self):
      """Generates the text of an RPM spec file.

      Returns:
        list[str]: lines of the RPM spec file.
      """
      # Note that bdist_rpm can be an old style class.
      if issubclass(BdistRPMCommand, object):
        spec_file = super(BdistRPMCommand, self)._make_spec_file()
      else:
        spec_file = bdist_rpm._make_spec_file(self)

      if sys.version_info[0] < 3:
        python_package = 'python'
      else:
        python_package = 'python3'

      description = []
      summary = ''
      in_description = False

      python_spec_file = []
      for line in iter(spec_file):
        if line.startswith('Summary: '):
          summary = line

        elif line.startswith('BuildRequires: '):
          line = 'BuildRequires: {0:s}-setuptools'.format(python_package)

        elif line.startswith('Requires: '):
          if python_package == 'python3':
            line = line.replace('python', 'python3')

        elif line.startswith('%description'):
          in_description = True

        elif line.startswith('%files'):
          # Cannot use %{_libdir} here since it can expand to "lib64".
          lines = [
              '%files -n {0:s}-%{{name}}'.format(python_package),
              '%defattr(644,root,root,755)',
              '%doc ACKNOWLEDGEMENTS AUTHORS LICENSE',
              '%{_prefix}/lib/python*/site-packages/**/*.py',
              '%{_prefix}/lib/python*/site-packages/dftimewolf*.egg-info/*',
              '',
              '%exclude %{_prefix}/share/doc/*',
              '%exclude %{_prefix}/lib/python*/site-packages/**/*.pyc',
              '%exclude %{_prefix}/lib/python*/site-packages/**/*.pyo',
              '%exclude %{_prefix}/lib/python*/site-packages/**/__pycache__/*']

          python_spec_file.extend(lines)
          break

        elif line.startswith('%prep'):
          in_description = False

          python_spec_file.append(
              '%package -n {0:s}-%{{name}}'.format(python_package))
          python_spec_file.append('{0:s}'.format(summary))
          python_spec_file.append('')
          python_spec_file.append(
              '%description -n {0:s}-%{{name}}'.format(python_package))
          python_spec_file.extend(description)

        elif in_description:
          # Ignore leading white lines in the description.
          if not description and not line:
            continue

          description.append(line)

        python_spec_file.append(line)

      return python_spec_file


dftimewolf_description = (
    'Digital forensic orchestration.')

dftimewolf_long_description = (
    'dfTimeWolf, a framework for orchestrating forensic collection, processing'
    ' and data export.')

setup(
    name='dftimewolf',
    version=dftimewolf.__version__,
    description=dftimewolf_description,
    long_description=dftimewolf_long_description,
    license='Apache License, Version 2.0',
    url='https://github.com/log2timeline/dftimewolf',
    maintainer='Log2Timeline maintainers',
    maintainer_email='log2timeline-maintainers@googlegroups.com',
    packages=find_packages(),
    cmdclass={
        'bdist_msi': BdistMSICommand,
        'bdist_rpm': BdistRPMCommand},
    classifiers=[
        'Development Status :: 4 - Beta',
        'Environment :: Console',
        'Operating System :: OS Independent',
        'Programming Language :: Python',
    ],
    entry_points={
        'console_scripts': ['dftimewolf=dftimewolf.cli.dftimewolf_recipes:Main']
    },
    data_files=[
        ('share/dftimewolf', glob.glob(
            os.path.join('data', '*.json'))),
        ('share/dftimewolf/recipes', glob.glob(
            os.path.join('data', 'recipes', '*.json'))),
        ('share/doc/dftimewolf', [
            'ACKNOWLEDGEMENTS', 'AUTHORS', 'LICENSE']),
    ],
    include_package_data=True,
    zip_safe=False,
<<<<<<< HEAD
    install_requires=[
        'beautifulsoup4',
        'future',
        'google-cloud-logging',
        'grr_api_client',
        'pypdf2',
        'libcloudforensics',
        'pyyaml',
        'requests',
        'six',
        'timesketch-api-client>=20200514',
        'timesketch-import-client>=20200514',
        'turbinia',
    ],
    test_suite='nose.collector',
    test_require=[
        'mock',
        'nose',
        'pylint',
        'coverage',
    ]
=======
    install_requires=parse_requirements('requirements.txt'),
    test_suite='nose.collector',
    test_require=parse_requirements('requirements-dev.txt')
>>>>>>> 4d7de9b4
)<|MERGE_RESOLUTION|>--- conflicted
+++ resolved
@@ -174,31 +174,7 @@
     ],
     include_package_data=True,
     zip_safe=False,
-<<<<<<< HEAD
-    install_requires=[
-        'beautifulsoup4',
-        'future',
-        'google-cloud-logging',
-        'grr_api_client',
-        'pypdf2',
-        'libcloudforensics',
-        'pyyaml',
-        'requests',
-        'six',
-        'timesketch-api-client>=20200514',
-        'timesketch-import-client>=20200514',
-        'turbinia',
-    ],
-    test_suite='nose.collector',
-    test_require=[
-        'mock',
-        'nose',
-        'pylint',
-        'coverage',
-    ]
-=======
     install_requires=parse_requirements('requirements.txt'),
     test_suite='nose.collector',
     test_require=parse_requirements('requirements-dev.txt')
->>>>>>> 4d7de9b4
 )