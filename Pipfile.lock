{
    "_meta": {
        "hash": {
            "sha256": "516732da9da6f8e9da4c68d5d7331c5b4f9fdf2bd898d546f6894015e73dfa28"
        },
        "pipfile-spec": 6,
        "requires": {
            "python_version": "3.7"
        },
        "sources": [
            {
                "name": "pypi",
                "url": "https://pypi.org/simple",
                "verify_ssl": true
            }
        ]
    },
    "default": {
        "altair": {
            "hashes": [
                "sha256:3edd30d4f4bb0a37278b72578e7e60bc72045a8e6704179e2f4738e35bc12931",
                "sha256:7748841a1bea8354173d1140bef6d3b58bea21d201f562528e9599ea384feb7f"
            ],
            "markers": "python_version >= '3.6'",
            "version": "==4.1.0"
        },
        "appnope": {
            "hashes": [
                "sha256:5b26757dc6f79a3b7dc9fab95359328d5747fcb2409d331ea66d0272b90ab2a0",
                "sha256:8b995ffe925347a2138d7ac0fe77155e4311a0ea6d6da4f5128fe4b3cbe5ed71"
            ],
            "markers": "sys_platform == 'darwin'",
            "version": "==0.1.0"
        },
        "attrs": {
            "hashes": [
                "sha256:08a96c641c3a74e44eb59afb61a24f2cb9f4d7188748e76ba4bb5edfa3cb7d1c",
                "sha256:f7b7ce16570fe9965acd6d30101a28f62fb4a7f9e926b3bbc9b61f8b04247e72"
            ],
            "markers": "python_version >= '2.7' and python_version not in '3.0, 3.1, 3.2, 3.3'",
            "version": "==19.3.0"
        },
        "backcall": {
            "hashes": [
                "sha256:5cbdbf27be5e7cfadb448baf0aa95508f91f2bbc6c6437cd9cd06e2a4c215e1e",
                "sha256:fbbce6a29f263178a1f7915c1940bde0ec2b2a967566fe1c65c1dfb7422bd255"
            ],
            "version": "==0.2.0"
        },
        "beautifulsoup4": {
            "hashes": [
                "sha256:73cc4d115b96f79c7d77c1c7f7a0a8d4c57860d1041df407dd1aae7f07a77fd7",
                "sha256:a6237df3c32ccfaee4fd201c8f5f9d9df619b93121d01353a64a73ce8c6ef9a8",
                "sha256:e718f2342e2e099b640a34ab782407b7b676f47ee272d6739e60b8ea23829f2c"
            ],
            "index": "pypi",
            "version": "==4.9.1"
        },
        "boto3": {
            "hashes": [
<<<<<<< HEAD
                "sha256:1100727d3e56c2b89250f532940daddad658cd39035ad044d0244dea2416f8fc",
                "sha256:76022d2a895ba3faa2550e6e4e0ea9dc9227d8d3bcb5ab6775a904a4d628d090"
            ],
            "version": "==1.13.26"
        },
        "botocore": {
            "hashes": [
                "sha256:318b487b9496bf162883fce9ce137b1cd864a968bb0c9e70e0e44c4a62cf2d3c",
                "sha256:34f4324d15245482a78f1f1b71861982f3e30ed22245bf2e1ec112b5dac5b349"
            ],
            "version": "==1.16.26"
=======
                "sha256:cd2b8eb13a10ccf9e019be437928d691424b02ebd59849be33bdcf0516d71443",
                "sha256:d5a5e65d54904845964b789450b826e3d0967fca4032b8cb677d3fb59ac6cf0a"
            ],
            "version": "==1.14.0"
        },
        "botocore": {
            "hashes": [
                "sha256:22fbb2745f72e8da011d7d358844adf76c12acb9360b1418b876caa589c973bd",
                "sha256:381601ad6e49c8ee87c5e4358657278f740b91bb926464c74dc57d3effbea63b"
            ],
            "version": "==1.17.0"
>>>>>>> db6a6d0b
        },
        "cachetools": {
            "hashes": [
                "sha256:1d057645db16ca7fe1f3bd953558897603d6f0b9c51ed9d11eb4d071ec4e2aab",
                "sha256:de5d88f87781602201cde465d3afe837546663b168e8b39df67411b0bf10cefc"
            ],
            "markers": "python_version ~= '3.5'",
            "version": "==4.1.0"
        },
        "certifi": {
            "hashes": [
                "sha256:5ad7e9a056d25ffa5082862e36f119f7f7cec6457fa07ee2f8c339814b80c9b1",
                "sha256:9cd41137dc19af6a5e03b630eefe7d1f458d964d406342dd3edf625839b944cc"
            ],
            "version": "==2020.4.5.2"
        },
        "cffi": {
            "hashes": [
                "sha256:001bf3242a1bb04d985d63e138230802c6c8d4db3668fb545fb5005ddf5bb5ff",
                "sha256:00789914be39dffba161cfc5be31b55775de5ba2235fe49aa28c148236c4e06b",
                "sha256:028a579fc9aed3af38f4892bdcc7390508adabc30c6af4a6e4f611b0c680e6ac",
                "sha256:14491a910663bf9f13ddf2bc8f60562d6bc5315c1f09c704937ef17293fb85b0",
                "sha256:1cae98a7054b5c9391eb3249b86e0e99ab1e02bb0cc0575da191aedadbdf4384",
                "sha256:2089ed025da3919d2e75a4d963d008330c96751127dd6f73c8dc0c65041b4c26",
                "sha256:2d384f4a127a15ba701207f7639d94106693b6cd64173d6c8988e2c25f3ac2b6",
                "sha256:337d448e5a725bba2d8293c48d9353fc68d0e9e4088d62a9571def317797522b",
                "sha256:399aed636c7d3749bbed55bc907c3288cb43c65c4389964ad5ff849b6370603e",
                "sha256:3b911c2dbd4f423b4c4fcca138cadde747abdb20d196c4a48708b8a2d32b16dd",
                "sha256:3d311bcc4a41408cf5854f06ef2c5cab88f9fded37a3b95936c9879c1640d4c2",
                "sha256:62ae9af2d069ea2698bf536dcfe1e4eed9090211dbaafeeedf5cb6c41b352f66",
                "sha256:66e41db66b47d0d8672d8ed2708ba91b2f2524ece3dee48b5dfb36be8c2f21dc",
                "sha256:675686925a9fb403edba0114db74e741d8181683dcf216be697d208857e04ca8",
                "sha256:7e63cbcf2429a8dbfe48dcc2322d5f2220b77b2e17b7ba023d6166d84655da55",
                "sha256:8a6c688fefb4e1cd56feb6c511984a6c4f7ec7d2a1ff31a10254f3c817054ae4",
                "sha256:8c0ffc886aea5df6a1762d0019e9cb05f825d0eec1f520c51be9d198701daee5",
                "sha256:95cd16d3dee553f882540c1ffe331d085c9e629499ceadfbda4d4fde635f4b7d",
                "sha256:99f748a7e71ff382613b4e1acc0ac83bf7ad167fb3802e35e90d9763daba4d78",
                "sha256:b8c78301cefcf5fd914aad35d3c04c2b21ce8629b5e4f4e45ae6812e461910fa",
                "sha256:c420917b188a5582a56d8b93bdd8e0f6eca08c84ff623a4c16e809152cd35793",
                "sha256:c43866529f2f06fe0edc6246eb4faa34f03fe88b64a0a9a942561c8e22f4b71f",
                "sha256:cab50b8c2250b46fe738c77dbd25ce017d5e6fb35d3407606e7a4180656a5a6a",
                "sha256:cef128cb4d5e0b3493f058f10ce32365972c554572ff821e175dbc6f8ff6924f",
                "sha256:cf16e3cf6c0a5fdd9bc10c21687e19d29ad1fe863372b5543deaec1039581a30",
                "sha256:e56c744aa6ff427a607763346e4170629caf7e48ead6921745986db3692f987f",
                "sha256:e577934fc5f8779c554639376beeaa5657d54349096ef24abe8c74c5d9c117c3",
                "sha256:f2b0fa0c01d8a0c7483afd9f31d7ecf2d71760ca24499c8697aeb5ca37dc090c"
            ],
            "version": "==1.14.0"
        },
        "chardet": {
            "hashes": [
                "sha256:84ab92ed1c4d4f16916e05906b6b75a6c0fb5db821cc65e70cbd64a3e2a5eaae",
                "sha256:fc323ffcaeaed0e0a02bf4d117757b98aed530d9ed4531e3e15460124c106691"
            ],
            "version": "==3.0.4"
        },
        "click": {
            "hashes": [
                "sha256:d2b5255c7c6349bc1bd1e59e08cd12acbbd63ce649f2588755783aa94dfb6b1a",
                "sha256:dacca89f4bfadd5de3d7489b7c8a566eee0d3676333fbb50030263894c38c0dc"
            ],
            "markers": "python_version >= '2.7' and python_version not in '3.0, 3.1, 3.2, 3.3, 3.4'",
            "version": "==7.1.2"
        },
        "colorlog": {
            "hashes": [
                "sha256:188a8f47b797fdf001891b5a55263789a2fda0ba7ba4c44f12741d0a8d5e9e03",
                "sha256:229cd0794a19d8f33b2b4a4b70e1225b6c010af96c2dc8615279abbc1bb3929a"
            ],
            "version": "==2.10.0"
        },
        "cryptography": {
            "hashes": [
                "sha256:02079a6addc7b5140ba0825f542c0869ff4df9a69c360e339ecead5baefa843c",
                "sha256:1df22371fbf2004c6f64e927668734070a8953362cd8370ddd336774d6743595",
                "sha256:369d2346db5934345787451504853ad9d342d7f721ae82d098083e1f49a582ad",
                "sha256:3cda1f0ed8747339bbdf71b9f38ca74c7b592f24f65cdb3ab3765e4b02871651",
                "sha256:44ff04138935882fef7c686878e1c8fd80a723161ad6a98da31e14b7553170c2",
                "sha256:4b1030728872c59687badcca1e225a9103440e467c17d6d1730ab3d2d64bfeff",
                "sha256:58363dbd966afb4f89b3b11dfb8ff200058fbc3b947507675c19ceb46104b48d",
                "sha256:6ec280fb24d27e3d97aa731e16207d58bd8ae94ef6eab97249a2afe4ba643d42",
                "sha256:7270a6c29199adc1297776937a05b59720e8a782531f1f122f2eb8467f9aab4d",
                "sha256:73fd30c57fa2d0a1d7a49c561c40c2f79c7d6c374cc7750e9ac7c99176f6428e",
                "sha256:7f09806ed4fbea8f51585231ba742b58cbcfbfe823ea197d8c89a5e433c7e912",
                "sha256:90df0cc93e1f8d2fba8365fb59a858f51a11a394d64dbf3ef844f783844cc793",
                "sha256:971221ed40f058f5662a604bd1ae6e4521d84e6cad0b7b170564cc34169c8f13",
                "sha256:a518c153a2b5ed6b8cc03f7ae79d5ffad7315ad4569b2d5333a13c38d64bd8d7",
                "sha256:b0de590a8b0979649ebeef8bb9f54394d3a41f66c5584fff4220901739b6b2f0",
                "sha256:b43f53f29816ba1db8525f006fa6f49292e9b029554b3eb56a189a70f2a40879",
                "sha256:d31402aad60ed889c7e57934a03477b572a03af7794fa8fb1780f21ea8f6551f",
                "sha256:de96157ec73458a7f14e3d26f17f8128c959084931e8997b9e655a39c8fde9f9",
                "sha256:df6b4dca2e11865e6cfbfb708e800efb18370f5a46fd601d3755bc7f85b3a8a2",
                "sha256:ecadccc7ba52193963c0475ac9f6fa28ac01e01349a2ca48509667ef41ffd2cf",
                "sha256:fb81c17e0ebe3358486cd8cc3ad78adbae58af12fc2bf2bc0bb84e8090fa5ce8"
            ],
            "version": "==2.8"
        },
        "decorator": {
            "hashes": [
                "sha256:41fa54c2a0cc4ba648be4fd43cff00aedf5b9465c9bf18d64325bc225f08f760",
                "sha256:e3a62f0520172440ca0dcc823749319382e377f37f140a0b99ef45fecb84bfe7"
            ],
            "version": "==4.4.2"
        },
        "docutils": {
            "hashes": [
                "sha256:6c4f696463b79f1fb8ba0c594b63840ebd41f059e92b31957c46b74a4599b6d0",
                "sha256:9e4d7ecfc600058e07ba661411a2b7de2fd0fafa17d1a7f7361cd47b1175c827",
                "sha256:a2aeea129088da402665e92e0b25b04b073c04b2dce4ab65caaa38b7ce2e1a99"
            ],
            "markers": "python_version >= '2.6' and python_version not in '3.0, 3.1, 3.2, 3.3'",
            "version": "==0.15.2"
        },
        "entrypoints": {
            "hashes": [
                "sha256:589f874b313739ad35be6e0cd7efde2a4e9b6fea91edcc34e58ecbb8dbe56d19",
                "sha256:c70dd71abe5a8c85e55e12c19bd91ccfeec11a6e99044204511f9ed547d48451"
            ],
            "markers": "python_version >= '2.7'",
            "version": "==0.3"
        },
        "filelock": {
            "hashes": [
                "sha256:18d82244ee114f543149c66a6e0c14e9c4f8a1044b5cdaadd0f82159d6a6ff59",
                "sha256:929b7d63ec5b7d6b71b0fa5ac14e030b3f70b75747cef1b10da9b879fef15836"
            ],
            "version": "==3.0.12"
        },
        "future": {
            "hashes": [
                "sha256:67045236dcfd6816dc439556d009594abf643e5eb48992e36beac09c2ca659b8"
            ],
            "markers": "python_version >= '2.6' and python_version not in '3.0, 3.1, 3.2, 3.3'",
            "version": "==0.17.1"
        },
        "google-api-core": {
            "extras": [
                "grpc"
            ],
            "hashes": [
                "sha256:65ca5396393b3e592c49cba968380b6d2534d9c78b25fedbedea9dd1c6c50249",
                "sha256:eec2c302b50e6db0c713fb84b71b8d75cfad5dc6d4dffc78e9f69ba0008f5ede"
            ],
<<<<<<< HEAD
=======
            "markers": "python_version >= '2.7' and python_version not in '3.0, 3.1, 3.2, 3.3'",
>>>>>>> db6a6d0b
            "version": "==1.20.0"
        },
        "google-api-python-client": {
            "hashes": [
<<<<<<< HEAD
                "sha256:344baad65f82934964557759afeaf209ce9eb1d3f9df321a4e5b9dee35af8eae",
                "sha256:6b24022c75b38a1b323a74129d09af1131078b7c0d337ac8fa6461d5f8b2b0e9"
            ],
            "version": "==1.9.2"
=======
                "sha256:220349ce189a85229fc46875d467101318495a4a735c0ff2f165b9bdbc7511a0",
                "sha256:f8e73dd6433f8218922c952e09adc4fc0dbc360f9959cf427565a16e8d4c5d25"
            ],
            "markers": "python_version >= '2.7' and python_version not in '3.0, 3.1, 3.2, 3.3'",
            "version": "==1.9.3"
>>>>>>> db6a6d0b
        },
        "google-auth": {
            "hashes": [
                "sha256:2f35b33801a41e4115cd93ff0aeb152f383edc0e27277ae28be2dccf238611b9",
                "sha256:6056f9aadc9806839be74a80bb704791c74136bfc6a85a517115155b2a40aab7"
            ],
            "markers": "python_version >= '2.7' and python_version not in '3.0, 3.1, 3.2, 3.3'",
            "version": "==1.17.0"
        },
        "google-auth-httplib2": {
            "hashes": [
                "sha256:098fade613c25b4527b2c08fa42d11f3c2037dda8995d86de0745228e965d445",
                "sha256:f1c437842155680cf9918df9bc51c1182fda41feef88c34004bd1978c8157e08"
            ],
            "version": "==0.0.3"
        },
        "google-auth-oauthlib": {
            "hashes": [
                "sha256:88d2cd115e3391eb85e1243ac6902e76e77c5fe438b7276b297fbe68015458dd",
                "sha256:a92a0f6f41a0fb6138454fbc02674e64f89d82a244ea32f98471733c8ef0e0e1"
            ],
            "version": "==0.4.1"
        },
        "google-cloud-core": {
            "hashes": [
                "sha256:6ae5c62931e8345692241ac1939b85a10d6c38dc9e2854bdbacb7e5ac3033229",
                "sha256:878f9ad080a40cdcec85b92242c4b5819eeb8f120ebc5c9f640935e24fc129d8"
            ],
            "markers": "python_version >= '2.7' and python_version not in '3.0, 3.1, 3.2, 3.3'",
            "version": "==1.3.0"
        },
        "google-cloud-datastore": {
            "hashes": [
                "sha256:4728893641b26f734bd48810903b3dd590a523448da5ba8101f9b78619c138fa",
                "sha256:c98690833ee2e6341a4b802f278ba17d582ce58eb2e73152516ebc77522d82d7"
            ],
            "markers": "python_version >= '2.7' and python_version not in '3.0, 3.1, 3.2, 3.3'",
            "version": "==1.12.0"
        },
        "google-cloud-logging": {
            "hashes": [
                "sha256:5f7142a28f017ace6b6031e99c26ae1510d55330c9560bd81e308ebfdadfb76a",
                "sha256:d46f5f5c1d40f35fe42818962471f8d1735810e8e1fa5ee741355718bfdcab1d"
            ],
            "index": "pypi",
            "version": "==1.15.0"
        },
        "google-cloud-pubsub": {
            "hashes": [
                "sha256:1277632ef39535fe1955bc102857e00fd61893d1759c3da338b9b46920e350d7",
                "sha256:d15f0aaffd6621c43ed3ca60b74938b5a2daa3f56c1ec1905491d2d4d1c2dc4e"
            ],
            "markers": "python_version >= '2.7' and python_version not in '3.0, 3.1, 3.2, 3.3, 3.4'",
            "version": "==1.4.2"
        },
        "google-cloud-storage": {
            "hashes": [
                "sha256:0b28536acab1d7e856a7a89bbfcad41f26f40b46af59786ca874ff0f94bbc0f9",
                "sha256:a7b5c326e7307a83fa1f1f0ef71aba9ad1f3a2bc6a768401e13fc02369fd8612"
            ],
            "markers": "python_version >= '2.7' and python_version not in '3.0, 3.1, 3.2, 3.3'",
            "version": "==1.28.1"
        },
        "google-resumable-media": {
            "hashes": [
                "sha256:97155236971970382b738921f978a6f86a7b5a0b0311703d991e065d3cb55773",
                "sha256:cdc64378dc9a7a7bf963a8d0c944c99b549dc0c195a9acbf1fcd465f380b9002"
            ],
            "markers": "python_version >= '2.7' and python_version not in '3.0, 3.1, 3.2, 3.3, 3.4'",
            "version": "==0.5.1"
        },
        "googleapis-common-protos": {
            "extras": [
                "grpc"
            ],
            "hashes": [
                "sha256:560716c807117394da12cecb0a54da5a451b5cf9866f1d37e9a5e2329a665351",
                "sha256:c8961760f5aad9a711d37b675be103e0cc4e9a39327e0d6d857872f698403e24"
            ],
            "markers": "python_version >= '2.7' and python_version not in '3.0, 3.1, 3.2, 3.3'",
            "version": "==1.52.0"
        },
        "grpc-google-iam-v1": {
            "hashes": [
                "sha256:0bfb5b56f648f457021a91c0df0db4934b6e0c300bd0f2de2333383fe958aa72"
            ],
            "version": "==0.12.3"
        },
        "grpcio": {
            "hashes": [
                "sha256:10cdc8946a7c2284bbc8e16d346eaa2beeaae86ea598f345df86d4ef7dfedb84",
                "sha256:23bc395a32c2465564cb242e48bdd2fdbe5a4aebf307649a800da1b971ee7f29",
                "sha256:2637ce96b7c954d2b71060f50eb4c72f81668f1b2faa6cbdc74677e405978901",
                "sha256:3d8c510b6eabce5192ce126003d74d7751c7218d3e2ad39fcf02400d7ec43abe",
                "sha256:5024b26e17a1bfc9390fb3b8077bf886eee02970af780fd23072970ef08cefe8",
                "sha256:517538a54afdd67162ea2af1ac3326c0752c5d13e6ddadbc4885f6a28e91ab28",
                "sha256:524ae8d3da61b856cf08abb3d0947df05402919e4be1f88328e0c1004031f72e",
                "sha256:54e4658c09084b09cd83a5ea3a8bce78e4031ff1010bb8908c399a22a76a6f08",
                "sha256:57c8cc2ae8cb94c3a89671af7e1380a4cdfcd6bab7ba303f4461ec32ded250ae",
                "sha256:5fd9ffe938e9225c654c60eb21ff011108cc27302db85200413807e0eda99a4a",
                "sha256:75b2247307a7ecaf6abc9eb2bd04af8f88816c111b87bf0044d7924396e9549c",
                "sha256:7bf3cb1e0f4a9c89f7b748583b994bdce183103d89d5ff486da48a7668a052c7",
                "sha256:7e02a7c40304eecee203f809a982732bd37fad4e798acad98fe73c66e44ff2db",
                "sha256:806c9759f5589b3761561187408e0313a35c5c53f075c7590effab8d27d67dfe",
                "sha256:80e9f9f6265149ca7c84e1c8c31c2cf3e2869c45776fbe8880a3133a11d6d290",
                "sha256:81bbf78a399e0ee516c81ddad8601f12af3fc9b30f2e4b2fbd64efd327304a4d",
                "sha256:886d48c32960b39e059494637eb0157a694956248d03b0de814447c188b74799",
                "sha256:97b72bf2242a351a89184134adbb0ae3b422e6893c6c712bc7669e2eab21501b",
                "sha256:97fcbdf1f12e0079d26db73da11ee35a09adc870b1e72fbff0211f6a8003a4e8",
                "sha256:9cfb4b71cc3c8757f137d47000f9d90d4bd818733f9ab4f78bd447e052a4cb9a",
                "sha256:9ef0370bcf629ece4e7e37796e4604e2514b920669be2911fc3f9c163a73a57b",
                "sha256:a6dddb177b3cfa0cfe299fb9e07d6a3382cc79466bef48fe9c4326d5c5b1dcb8",
                "sha256:a97ea91e31863c9a3879684b5fb3c6ab4b17c5431787548fc9f52b9483ea9c25",
                "sha256:b49f243936b0f6ae8eb6adf88a1e54e736f1c6724a1bff6b591d105d708263ad",
                "sha256:b85f355fc24b68a6c52f2750e7141110d1fcd07dfdc9b282de0000550fe0511b",
                "sha256:c3a0ef12ee86f6e72db50e01c3dba7735a76d8c30104b9b0f7fd9d65ceb9d93f",
                "sha256:da0ca9b1089d00e39a8b83deec799a4e5c37ec1b44d804495424acde50531868",
                "sha256:e90f3d11185c36593186e5ff1f581acc6ddfa4190f145b0366e579de1f52803b",
                "sha256:ebf0ccb782027ef9e213e03b6d00bbd8dabd80959db7d468c0738e6d94b5204c",
                "sha256:eede3039c3998e2cc0f6713f4ac70f235bd32967c9b958a17bf937aceebc12c3",
                "sha256:ff7931241351521b8df01d7448800ce0d59364321d8d82c49b826d455678ff08"
            ],
            "version": "==1.29.0"
        },
        "grr-api-client": {
            "hashes": [
                "sha256:a28a1e81b0d6039c2b423ee3bcce48147ddadd101f2ca46ab71f8be6ca04458f"
            ],
            "index": "pypi",
            "version": "==3.4.0.post1"
        },
        "grr-response-proto": {
            "hashes": [
                "sha256:17125e97de7f9d44fb8d7e727ce3f7d7d2f9b20128daa5f20ecb6bffd33351fa"
            ],
            "version": "==3.4.0.post1"
        },
        "httplib2": {
            "hashes": [
                "sha256:8af66c1c52c7ffe1aa5dc4bcd7c769885254b0756e6e69f953c7f0ab49a70ba3",
                "sha256:ca2914b015b6247791c4866782fa6042f495b94401a0f0bd3e1d6e0ba2236782"
            ],
            "version": "==0.18.1"
        },
        "idna": {
            "hashes": [
                "sha256:c357b3f628cf53ae2c4c05627ecc484553142ca23264e593d327bcde5e9c3407",
                "sha256:ea8b7f6188e6fa117537c3df7da9fc686d485087abf6ac197f9c46432f7e4a3c"
            ],
            "version": "==2.8"
        },
        "importlib-metadata": {
            "hashes": [
                "sha256:0505dd08068cfec00f53a74a0ad927676d7757da81b7436a6eefe4c7cf75c545",
                "sha256:15ec6c0fd909e893e3a08b3a7c76ecb149122fb14b7efe1199ddd4c7c57ea958"
            ],
            "markers": "python_version < '3.8'",
            "version": "==1.6.1"
        },
        "ipython": {
            "hashes": [
                "sha256:6a9496209b76463f1dec126ab928919aaf1f55b38beb9219af3fe202f6bbdd12",
                "sha256:f69932b1e806b38a7818d9a1e918e5821b685715040b48e59c657b3c7961b742"
            ],
            "markers": "python_version >= '3.5'",
            "version": "==7.2.0"
        },
        "ipython-genutils": {
            "hashes": [
                "sha256:72dd37233799e619666c9f639a9da83c34013a73e8bbc79a7a6348d93c61fab8",
                "sha256:eb2e116e75ecef9d4d228fdc66af54269afa26ab4463042e33785b887c628ba8"
            ],
            "version": "==0.2.0"
        },
        "jedi": {
            "hashes": [
                "sha256:cd60c93b71944d628ccac47df9a60fec53150de53d42dc10a7fc4b5ba6aae798",
                "sha256:df40c97641cb943661d2db4c33c2e1ff75d491189423249e989bcea4464f3030"
            ],
            "markers": "python_version >= '2.7' and python_version not in '3.0, 3.1, 3.2, 3.3, 3.4'",
            "version": "==0.17.0"
        },
        "jinja2": {
            "hashes": [
                "sha256:89aab215427ef59c34ad58735269eb58b1a5808103067f7bb9d5836c651b3bb0",
                "sha256:f0a4641d3cf955324a89c04f3d94663aa4d638abe8f733ecd3582848e1c37035"
            ],
            "markers": "python_version >= '2.7' and python_version not in '3.0, 3.1, 3.2, 3.3, 3.4'",
            "version": "==2.11.2"
        },
        "jmespath": {
            "hashes": [
                "sha256:b85d0567b8666149a93172712e68920734333c0ce7e89b78b3e987f71e5ed4f9",
                "sha256:cdf6525904cc597730141d61b36f2e4b8ecc257c420fa2f4549bac2c2d0cb72f"
            ],
            "markers": "python_version >= '2.6' and python_version not in '3.0, 3.1, 3.2, 3.3'",
            "version": "==0.10.0"
        },
        "jsonschema": {
            "hashes": [
                "sha256:4e5b3cf8216f577bee9ce139cbe72eca3ea4f292ec60928ff24758ce626cd163",
                "sha256:c8a85b28d377cc7737e46e2d9f2b4f44ee3c0e1deac6bf46ddefc7187d30797a"
            ],
            "version": "==3.2.0"
        },
        "libcloudforensics": {
            "hashes": [
<<<<<<< HEAD
                "sha256:33ee079ffca27377851715d1b015badbf72ce202b3ee7dbf9e1289fdfc09d074",
                "sha256:cd8626f38c1902574b85263cdce312e984e1483c26345649715618db5a8e92e5"
            ],
            "index": "pypi",
            "version": "==20200609"
=======
                "sha256:0f2e13f6b532a16a5194bcb5111a684f17b4e9ec755be9ed6004bd7b1b12150b",
                "sha256:7c9866b71900f527e0bf5be095a3c87b48fd9ca37e5b2ce71c8b1eae62dd27ba"
            ],
            "index": "pypi",
            "version": "==20200610"
>>>>>>> db6a6d0b
        },
        "markupsafe": {
            "hashes": [
                "sha256:00bc623926325b26bb9605ae9eae8a215691f33cae5df11ca5424f06f2d1f473",
                "sha256:09027a7803a62ca78792ad89403b1b7a73a01c8cb65909cd876f7fcebd79b161",
                "sha256:09c4b7f37d6c648cb13f9230d847adf22f8171b1ccc4d5682398e77f40309235",
                "sha256:1027c282dad077d0bae18be6794e6b6b8c91d58ed8a8d89a89d59693b9131db5",
                "sha256:13d3144e1e340870b25e7b10b98d779608c02016d5184cfb9927a9f10c689f42",
                "sha256:24982cc2533820871eba85ba648cd53d8623687ff11cbb805be4ff7b4c971aff",
                "sha256:29872e92839765e546828bb7754a68c418d927cd064fd4708fab9fe9c8bb116b",
                "sha256:43a55c2930bbc139570ac2452adf3d70cdbb3cfe5912c71cdce1c2c6bbd9c5d1",
                "sha256:46c99d2de99945ec5cb54f23c8cd5689f6d7177305ebff350a58ce5f8de1669e",
                "sha256:500d4957e52ddc3351cabf489e79c91c17f6e0899158447047588650b5e69183",
                "sha256:535f6fc4d397c1563d08b88e485c3496cf5784e927af890fb3c3aac7f933ec66",
                "sha256:596510de112c685489095da617b5bcbbac7dd6384aeebeda4df6025d0256a81b",
                "sha256:62fe6c95e3ec8a7fad637b7f3d372c15ec1caa01ab47926cfdf7a75b40e0eac1",
                "sha256:6788b695d50a51edb699cb55e35487e430fa21f1ed838122d722e0ff0ac5ba15",
                "sha256:6dd73240d2af64df90aa7c4e7481e23825ea70af4b4922f8ede5b9e35f78a3b1",
                "sha256:717ba8fe3ae9cc0006d7c451f0bb265ee07739daf76355d06366154ee68d221e",
                "sha256:79855e1c5b8da654cf486b830bd42c06e8780cea587384cf6545b7d9ac013a0b",
                "sha256:7c1699dfe0cf8ff607dbdcc1e9b9af1755371f92a68f706051cc8c37d447c905",
                "sha256:88e5fcfb52ee7b911e8bb6d6aa2fd21fbecc674eadd44118a9cc3863f938e735",
                "sha256:8defac2f2ccd6805ebf65f5eeb132adcf2ab57aa11fdf4c0dd5169a004710e7d",
                "sha256:98c7086708b163d425c67c7a91bad6e466bb99d797aa64f965e9d25c12111a5e",
                "sha256:9add70b36c5666a2ed02b43b335fe19002ee5235efd4b8a89bfcf9005bebac0d",
                "sha256:9bf40443012702a1d2070043cb6291650a0841ece432556f784f004937f0f32c",
                "sha256:ade5e387d2ad0d7ebf59146cc00c8044acbd863725f887353a10df825fc8ae21",
                "sha256:b00c1de48212e4cc9603895652c5c410df699856a2853135b3967591e4beebc2",
                "sha256:b1282f8c00509d99fef04d8ba936b156d419be841854fe901d8ae224c59f0be5",
                "sha256:b2051432115498d3562c084a49bba65d97cf251f5a331c64a12ee7e04dacc51b",
                "sha256:ba59edeaa2fc6114428f1637ffff42da1e311e29382d81b339c1817d37ec93c6",
                "sha256:c8716a48d94b06bb3b2524c2b77e055fb313aeb4ea620c8dd03a105574ba704f",
                "sha256:cd5df75523866410809ca100dc9681e301e3c27567cf498077e8551b6d20e42f",
                "sha256:cdb132fc825c38e1aeec2c8aa9338310d29d337bebbd7baa06889d09a60a1fa2",
                "sha256:e249096428b3ae81b08327a63a485ad0878de3fb939049038579ac0ef61e17e7",
                "sha256:e8313f01ba26fbbe36c7be1966a7b7424942f670f38e666995b88d012765b9be"
            ],
            "markers": "python_version >= '2.7' and python_version not in '3.0, 3.1, 3.2, 3.3'",
            "version": "==1.1.1"
        },
        "numpy": {
            "hashes": [
                "sha256:0172304e7d8d40e9e49553901903dc5f5a49a703363ed756796f5808a06fc233",
                "sha256:34e96e9dae65c4839bd80012023aadd6ee2ccb73ce7fdf3074c62f301e63120b",
                "sha256:3676abe3d621fc467c4c1469ee11e395c82b2d6b5463a9454e37fe9da07cd0d7",
                "sha256:3dd6823d3e04b5f223e3e265b4a1eae15f104f4366edd409e5a5e413a98f911f",
                "sha256:4064f53d4cce69e9ac613256dc2162e56f20a4e2d2086b1956dd2fcf77b7fac5",
                "sha256:4674f7d27a6c1c52a4d1aa5f0881f1eff840d2206989bae6acb1c7668c02ebfb",
                "sha256:7d42ab8cedd175b5ebcb39b5208b25ba104842489ed59fbb29356f671ac93583",
                "sha256:965df25449305092b23d5145b9bdaeb0149b6e41a77a7d728b1644b3c99277c1",
                "sha256:9c9d6531bc1886454f44aa8f809268bc481295cf9740827254f53c30104f074a",
                "sha256:a78e438db8ec26d5d9d0e584b27ef25c7afa5a182d1bf4d05e313d2d6d515271",
                "sha256:a7acefddf994af1aeba05bbbafe4ba983a187079f125146dc5859e6d817df824",
                "sha256:a87f59508c2b7ceb8631c20630118cc546f1f815e034193dc72390db038a5cb3",
                "sha256:ac792b385d81151bae2a5a8adb2b88261ceb4976dbfaaad9ce3a200e036753dc",
                "sha256:b03b2c0badeb606d1232e5f78852c102c0a7989d3a534b3129e7856a52f3d161",
                "sha256:b39321f1a74d1f9183bf1638a745b4fd6fe80efbb1f6b32b932a588b4bc7695f",
                "sha256:cae14a01a159b1ed91a324722d746523ec757357260c6804d11d6147a9e53e3f",
                "sha256:cd49930af1d1e49a812d987c2620ee63965b619257bd76eaaa95870ca08837cf",
                "sha256:e15b382603c58f24265c9c931c9a45eebf44fe2e6b4eaedbb0d025ab3255228b",
                "sha256:e91d31b34fc7c2c8f756b4e902f901f856ae53a93399368d9a0dc7be17ed2ca0",
                "sha256:ef627986941b5edd1ed74ba89ca43196ed197f1a206a3f18cc9faf2fb84fd675",
                "sha256:f718a7949d1c4f622ff548c572e0c03440b49b9531ff00e4ed5738b459f011e8"
            ],
            "markers": "python_version >= '3.5'",
            "version": "==1.18.5"
        },
        "oauth2client": {
            "hashes": [
                "sha256:b8a81cc5d60e2d364f0b1b98f958dbd472887acaf1a5b05e21c28c31a2d6d3ac",
                "sha256:d486741e451287f69568a4d26d70d9acd73a2bbfa275746c535b4209891cccc6"
            ],
            "version": "==4.1.3"
        },
        "oauthlib": {
            "hashes": [
                "sha256:bee41cc35fcca6e988463cacc3bcb8a96224f470ca547e697b604cc697b2f889",
                "sha256:df884cd6cbe20e32633f1db1072e9356f53638e4361bef4e8b03c9127c9328ea"
            ],
            "markers": "python_version >= '2.7' and python_version not in '3.0, 3.1, 3.2, 3.3'",
            "version": "==3.1.0"
        },
        "pandas": {
            "hashes": [
                "sha256:034185bb615dc96d08fa13aacba8862949db19d5e7804d6ee242d086f07bcc46",
                "sha256:0c9b7f1933e3226cc16129cf2093338d63ace5c85db7c9588e3e1ac5c1937ad5",
                "sha256:1f6fcf0404626ca0475715da045a878c7062ed39bc859afc4ccf0ba0a586a0aa",
                "sha256:1fc963ba33c299973e92d45466e576d11f28611f3549469aec4a35658ef9f4cc",
                "sha256:29b4cfee5df2bc885607b8f016e901e63df7ffc8f00209000471778f46cc6678",
                "sha256:2a8b6c28607e3f3c344fe3e9b3cd76d2bf9f59bc8c0f2e582e3728b80e1786dc",
                "sha256:2bc2ff52091a6ac481cc75d514f06227dc1b10887df1eb72d535475e7b825e31",
                "sha256:415e4d52fcfd68c3d8f1851cef4d947399232741cc994c8f6aa5e6a9f2e4b1d8",
                "sha256:519678882fd0587410ece91e3ff7f73ad6ded60f6fcb8aa7bcc85c1dc20ecac6",
                "sha256:51e0abe6e9f5096d246232b461649b0aa627f46de8f6344597ca908f2240cbaa",
                "sha256:698e26372dba93f3aeb09cd7da2bb6dd6ade248338cfe423792c07116297f8f4",
                "sha256:83af85c8e539a7876d23b78433d90f6a0e8aa913e37320785cf3888c946ee874",
                "sha256:982cda36d1773076a415ec62766b3c0a21cdbae84525135bdb8f460c489bb5dd",
                "sha256:a647e44ba1b3344ebc5991c8aafeb7cca2b930010923657a273b41d86ae225c4",
                "sha256:b35d625282baa7b51e82e52622c300a1ca9f786711b2af7cbe64f1e6831f4126",
                "sha256:bab51855f8b318ef39c2af2c11095f45a10b74cbab4e3c8199efcc5af314c648"
            ],
            "markers": "python_full_version >= '3.6.1'",
            "version": "==1.0.4"
        },
        "parso": {
            "hashes": [
                "sha256:158c140fc04112dc45bca311633ae5033c2c2a7b732fa33d0955bad8152a8dd0",
                "sha256:908e9fae2144a076d72ae4e25539143d40b8e3eafbaeae03c1bfe226f4cdf12c"
            ],
            "markers": "python_version >= '2.7' and python_version not in '3.0, 3.1, 3.2, 3.3'",
            "version": "==0.7.0"
        },
        "pexpect": {
            "hashes": [
                "sha256:0b48a55dcb3c05f3329815901ea4fc1537514d6ba867a152b581d69ae3710937",
                "sha256:fc65a43959d153d0114afe13997d439c22823a27cefceb5ff35c2178c6784c0c"
            ],
            "markers": "sys_platform != 'win32'",
            "version": "==4.8.0"
        },
        "pickleshare": {
            "hashes": [
                "sha256:87683d47965c1da65cdacaf31c8441d12b8044cdec9aca500cd78fc2c683afca",
                "sha256:9649af414d74d4df115d5d718f82acb59c9d418196b7b4290ed47a12ce62df56"
            ],
            "version": "==0.7.5"
        },
        "prompt-toolkit": {
            "hashes": [
                "sha256:46642344ce457641f28fc9d1c9ca939b63dadf8df128b86f1b9860e59c73a5e4",
                "sha256:e7f8af9e3d70f514373bf41aa51bc33af12a6db3f71461ea47fea985defb2c31",
                "sha256:f15af68f66e664eaa559d4ac8a928111eebd5feda0c11738b5998045224829db"
            ],
            "version": "==2.0.10"
        },
        "protobuf": {
            "hashes": [
                "sha256:0265379852b9e1f76af6d3d3fe4b3c383a595cc937594bda8565cf69a96baabd",
                "sha256:200b77e51f17fbc1d3049045f5835f60405dec3a00fe876b9b986592e46d908c",
                "sha256:29bd1ed46b2536ad8959401a2f02d2d7b5a309f8e97518e4f92ca6c5ba74dbed",
                "sha256:3175d45698edb9a07c1a78a1a4850e674ce8988f20596580158b1d0921d0f057",
                "sha256:34a7270940f86da7a28be466ac541c89b6dbf144a6348b9cf7ac6f56b71006ce",
                "sha256:38cbc830a4a5ba9956763b0f37090bfd14dd74e72762be6225de2ceac55f4d03",
                "sha256:665194f5ad386511ac8d8a0bd57b9ab37b8dd2cd71969458777318e774b9cd46",
                "sha256:839bad7d115c77cdff29b488fae6a3ab503ce9a4192bd4c42302a6ea8e5d0f33",
                "sha256:934a9869a7f3b0d84eca460e386fba1f7ba2a0c1a120a2648bc41fadf50efd1c",
                "sha256:aecdf12ef6dc7fd91713a6da93a86c2f2a8fe54840a3b1670853a2b7402e77c9",
                "sha256:c4e90bc27c0691c76e09b5dc506133451e52caee1472b8b3c741b7c912ce43ef",
                "sha256:c65d135ea2d85d40309e268106dab02d3bea723db2db21c23ecad4163ced210b",
                "sha256:c98dea04a1ff41a70aff2489610f280004831798cb36a068013eed04c698903d",
                "sha256:d9049aa194378a426f0b2c784e2054565bf6f754d20fcafdee7102a6250556e8",
                "sha256:e028fee51c96de4e81924484c77111dfdea14010ecfc906ea5b252209b0c4de6",
                "sha256:e84ad26fb50091b1ea676403c0dd2bd47663099454aa6d88000b1dafecab0941",
                "sha256:e88a924b591b06d0191620e9c8aa75297b3111066bb09d49a24bae1054a10c13"
            ],
            "version": "==3.11.1"
        },
        "psq": {
            "hashes": [
                "sha256:69608f691ecc5b8f0bfa633cf61d96db209342264d8f7d0833eda297a9cfe03c",
                "sha256:c79de0aa7853799cb3dd06fa1b4076511aa9ec4e5db873a95001fc67abe8c381"
            ],
            "version": "==0.8.0"
        },
        "ptyprocess": {
            "hashes": [
                "sha256:923f299cc5ad920c68f2bc0bc98b75b9f838b93b599941a6b63ddbc2476394c0",
                "sha256:d7cc528d76e76342423ca640335bd3633420dc1366f258cb31d05e865ef5ca1f"
            ],
            "version": "==0.6.0"
        },
        "pyasn1": {
            "hashes": [
                "sha256:014c0e9976956a08139dc0712ae195324a75e142284d5f87f1a87ee1b068a359",
                "sha256:03840c999ba71680a131cfaee6fab142e1ed9bbd9c693e285cc6aca0d555e576",
                "sha256:0458773cfe65b153891ac249bcf1b5f8f320b7c2ce462151f8fa74de8934becf",
                "sha256:08c3c53b75eaa48d71cf8c710312316392ed40899cb34710d092e96745a358b7",
                "sha256:39c7e2ec30515947ff4e87fb6f456dfc6e84857d34be479c9d4a4ba4bf46aa5d",
                "sha256:5c9414dcfede6e441f7e8f81b43b34e834731003427e5b09e4e00e3172a10f00",
                "sha256:6e7545f1a61025a4e58bb336952c5061697da694db1cae97b116e9c46abcf7c8",
                "sha256:78fa6da68ed2727915c4767bb386ab32cdba863caa7dbe473eaae45f9959da86",
                "sha256:7ab8a544af125fb704feadb008c99a88805126fb525280b2270bb25cc1d78a12",
                "sha256:99fcc3c8d804d1bc6d9a099921e39d827026409a58f2a720dcdb89374ea0c776",
                "sha256:aef77c9fb94a3ac588e87841208bdec464471d9871bd5050a287cc9a475cd0ba",
                "sha256:e89bf84b5437b532b0803ba5c9a5e054d21fec423a89952a74f87fa2c9b7bce2",
                "sha256:fec3e9d8e36808a28efb59b489e4528c10ad0f480e57dcc32b4de5c9d8c9fdf3"
            ],
            "version": "==0.4.8"
        },
        "pyasn1-modules": {
            "hashes": [
                "sha256:0845a5582f6a02bb3e1bde9ecfc4bfcae6ec3210dd270522fee602365430c3f8",
                "sha256:0fe1b68d1e486a1ed5473f1302bd991c1611d319bba158e98b106ff86e1d7199",
                "sha256:15b7c67fabc7fc240d87fb9aabf999cf82311a6d6fb2c70d00d3d0604878c811",
                "sha256:426edb7a5e8879f1ec54a1864f16b882c2837bfd06eee62f2c982315ee2473ed",
                "sha256:65cebbaffc913f4fe9e4808735c95ea22d7a7775646ab690518c056784bc21b4",
                "sha256:905f84c712230b2c592c19470d3ca8d552de726050d1d1716282a1f6146be65e",
                "sha256:a50b808ffeb97cb3601dd25981f6b016cbb3d31fbf57a8b8a87428e6158d0c74",
                "sha256:a99324196732f53093a84c4369c996713eb8c89d360a496b599fb1a9c47fc3eb",
                "sha256:b80486a6c77252ea3a3e9b1e360bc9cf28eaac41263d173c032581ad2f20fe45",
                "sha256:c29a5e5cc7a3f05926aff34e097e84f8589cd790ce0ed41b67aed6857b26aafd",
                "sha256:cbac4bc38d117f2a49aeedec4407d23e8866ea4ac27ff2cf7fb3e5b570df19e0",
                "sha256:f39edd8c4ecaa4556e989147ebf219227e2cd2e8a43c7e7fcb1f1c18c5fd6a3d",
                "sha256:fe0644d9ab041506b62782e92b06b8c68cca799e1a9636ec398675459e031405"
            ],
            "version": "==0.2.8"
        },
        "pycparser": {
            "hashes": [
                "sha256:2d475327684562c3a96cc71adf7dc8c4f0565175cf86b6d7a404ff4c771f15f0",
                "sha256:7582ad22678f0fcd81102833f60ef8d0e57288b6b5fb00323d101be910e35705"
            ],
            "markers": "python_version >= '2.7' and python_version not in '3.0, 3.1, 3.2, 3.3'",
            "version": "==2.20"
        },
        "pygments": {
            "hashes": [
                "sha256:647344a061c249a3b74e230c739f434d7ea4d8b1d5f3721bc0f3558049b38f44",
                "sha256:ff7a40b4860b727ab48fad6360eb351cc1b33cbf9b15a0f689ca5353e9463324"
            ],
            "markers": "python_version >= '3.5'",
            "version": "==2.6.1"
        },
        "pyopenssl": {
            "hashes": [
                "sha256:621880965a720b8ece2f1b2f54ea2071966ab00e2970ad2ce11d596102063504",
                "sha256:9a24494b2602aaf402be5c9e30a0b82d4a5c67528fe8fb475e3f3bc00dd69507"
            ],
            "version": "==19.1.0"
        },
        "pypdf2": {
            "hashes": [
                "sha256:e28f902f2f0a1603ea95ebe21dff311ef09be3d0f0ef29a3e44a932729564385"
            ],
            "index": "pypi",
            "version": "==1.26.0"
        },
        "pyrsistent": {
            "hashes": [
                "sha256:28669905fe725965daa16184933676547c5bb40a5153055a8dee2a4bd7933ad3"
            ],
            "version": "==0.16.0"
        },
        "python-dateutil": {
            "hashes": [
                "sha256:73ebfe9dbf22e832286dafa60473e4cd239f8592f699aa5adaf10050e6e1823c",
                "sha256:75bb3f31ea686f1197762692a9ee6a7550b59fc6ca3a1f4b5d7e32fb98e2da2a"
            ],
            "markers": "python_version >= '2.7' and python_version not in '3.0, 3.1, 3.2, 3.3'",
            "version": "==2.8.1"
        },
        "pytz": {
            "hashes": [
                "sha256:a494d53b6d39c3c6e44c3bec237336e14305e4f29bbf800b599253057fbb79ed",
                "sha256:c35965d010ce31b23eeb663ed3cc8c906275d6be1a34393a1d73a41febf4a048"
            ],
            "version": "==2020.1"
        },
        "pyyaml": {
            "hashes": [
                "sha256:06a0d7ba600ce0b2d2fe2e78453a470b5a6e000a985dd4a4e54e436cc36b0e97",
                "sha256:240097ff019d7c70a4922b6869d8a86407758333f02203e0fc6ff79c5dcede76",
                "sha256:4f4b913ca1a7319b33cfb1369e91e50354d6f07a135f3b901aca02aa95940bd2",
                "sha256:69f00dca373f240f842b2931fb2c7e14ddbacd1397d57157a9b005a6a9942648",
                "sha256:73f099454b799e05e5ab51423c7bcf361c58d3206fa7b0d555426b1f4d9a3eaf",
                "sha256:74809a57b329d6cc0fdccee6318f44b9b8649961fa73144a98735b0aaf029f1f",
                "sha256:7739fc0fa8205b3ee8808aea45e968bc90082c10aef6ea95e855e10abf4a37b2",
                "sha256:95f71d2af0ff4227885f7a6605c37fd53d3a106fcab511b8860ecca9fcf400ee",
                "sha256:b8eac752c5e14d3eca0e6dd9199cd627518cb5ec06add0de9d32baeee6fe645d",
                "sha256:cc8955cfbfc7a115fa81d85284ee61147059a753344bc51098f3ccd69b0d7e0c",
                "sha256:d13155f591e6fcc1ec3b30685d50bf0711574e2c0dfffd7644babf8b5102ca1a"
            ],
            "index": "pypi",
            "version": "==5.3.1"
        },
        "requests": {
            "hashes": [
                "sha256:11e007a8a2aa0323f5a921e9e6a2d7e4e67d9877e85773fba9ba6419025cbeb4",
                "sha256:9cf5292fcd0f598c671cfc1e0d7d1a7f13bb8085e9a590f48c010551dc6c4b31"
            ],
            "index": "pypi",
            "version": "==2.22.0"
        },
        "requests-oauthlib": {
            "hashes": [
                "sha256:7f71572defaecd16372f9006f33c2ec8c077c3cfa6f5911a9a90202beb513f3d",
                "sha256:b4261601a71fd721a8bd6d7aa1cc1d6a8a93b4a9f5e96626f8e4d91e8beeaa6a",
                "sha256:fa6c47b933f01060936d87ae9327fead68768b69c6c9ea2109c48be30f2d4dbc"
            ],
            "version": "==1.3.0"
        },
        "rsa": {
            "hashes": [
                "sha256:2c7c8624ef9b55bacc3be8bdcec5cefc381ddc156e968d6437fe0fd08af00eb0",
                "sha256:6fa6a54eb72bfc0abca7f27880b978b14a643ba2a6ad9f4a56a95be82129ca1b"
            ],
            "markers": "python_version >= '3.5' and python_version < '4.0'",
            "version": "==4.1"
        },
        "s3transfer": {
            "hashes": [
                "sha256:2482b4259524933a022d59da830f51bd746db62f047d6eb213f2f8855dcb8a13",
                "sha256:921a37e2aefc64145e7b73d50c71bb4f26f46e4c9f414dc648c6245ff92cf7db"
            ],
            "version": "==0.3.3"
        },
        "six": {
            "hashes": [
                "sha256:30639c035cdb23534cd4aa2dd52c3bf48f06e5f4a941509c8bafd8ce11080259",
                "sha256:8b74bedcbbbaca38ff6d7491d76f2b06b3592611af620f8426e82dddb04a5ced"
            ],
            "index": "pypi",
            "version": "==1.15.0"
        },
        "soupsieve": {
            "hashes": [
                "sha256:1634eea42ab371d3d346309b93df7870a88610f0725d47528be902a0d95ecc55",
                "sha256:a59dc181727e95d25f781f0eb4fd1825ff45590ec8ff49eadfd7f1a537cc0232"
            ],
            "markers": "python_version >= '3.5'",
            "version": "==2.0.1"
        },
        "timesketch-api-client": {
            "hashes": [
                "sha256:a93b60c076ae12252e4f39c54300bdbf2cad23be7fbba6112456d6b9ff5bcd47"
            ],
            "index": "pypi",
            "version": "==20200608"
        },
        "timesketch-import-client": {
            "hashes": [
                "sha256:b5ab0b7aa719fdb2e178f1281517f43a79400f3e00adadd5376c2c745342e203"
            ],
            "index": "pypi",
            "version": "==20200527"
        },
        "toolz": {
            "hashes": [
                "sha256:08fdd5ef7c96480ad11c12d472de21acd32359996f69a5259299b540feba4560"
            ],
            "markers": "python_version >= '2.7' and python_version not in '3.0, 3.1, 3.2, 3.3'",
            "version": "==0.10.0"
        },
        "traitlets": {
            "hashes": [
                "sha256:70b4c6a1d9019d7b4f6846832288f86998aa3b9207c6821f3578a6a6a467fe44",
                "sha256:d023ee369ddd2763310e4c3eae1ff649689440d4ae59d7485eb4cfbbe3e359f7"
            ],
            "version": "==4.3.3"
        },
        "turbinia": {
            "hashes": [
                "sha256:f2c4a65579f3221923d9af516e6346523ce383a581fc039fc3e4bdb18af9daa7"
            ],
            "index": "pypi",
            "version": "==20190819.10"
        },
        "uritemplate": {
            "hashes": [
                "sha256:07620c3f3f8eed1f12600845892b0e036a2420acf513c53f7de0abd911a5894f",
                "sha256:5af8ad10cec94f215e3f48112de2022e1d5a37ed427fbd88652fa908f2ab7cae"
            ],
            "markers": "python_version >= '2.7' and python_version not in '3.0, 3.1, 3.2, 3.3'",
            "version": "==3.0.1"
        },
        "urllib3": {
            "extras": [
                "secure"
            ],
            "hashes": [
                "sha256:3018294ebefce6572a474f0604c2021e33b3fd8006ecd11d62107a5d2a963527",
                "sha256:88206b0eb87e6d677d424843ac5209e3fb9d0190d0ee169599165ec25e9d9115"
            ],
            "markers": "python_version != '3.4'",
            "version": "==1.25.9"
        },
        "wcwidth": {
            "hashes": [
                "sha256:79375666b9954d4a1a10739315816324c3e73110af9d0e102d906fdb0aec009f",
                "sha256:8c6b5b6ee1360b842645f336d9e5d68c55817c26d3050f46b235ef2bc650e48f"
            ],
            "version": "==0.2.4"
        },
        "werkzeug": {
            "hashes": [
                "sha256:7280924747b5733b246fe23972186c6b348f9ae29724135a6dfc1e53cea433e7",
                "sha256:e5f4a1f98b52b18a93da705a7458e55afb26f32bff83ff5d19189f92462d65c4"
            ],
            "markers": "python_version >= '2.7' and python_version not in '3.0, 3.1, 3.2, 3.3'",
            "version": "==0.16.0"
        },
        "xlrd": {
            "hashes": [
                "sha256:546eb36cee8db40c3eaa46c351e67ffee6eeb5fa2650b71bc4c758a29a1b29b2",
                "sha256:e551fb498759fa3a5384a94ccd4c3c02eb7c00ea424426e212ac0c57be9dfbde"
            ],
            "markers": "python_version >= '2.7' and python_version not in '3.0, 3.1, 3.2, 3.3'",
            "version": "==1.2.0"
        },
        "zipp": {
            "hashes": [
                "sha256:aa36550ff0c0b7ef7fa639055d797116ee891440eac1a56f378e2d3179e0320b",
                "sha256:c599e4d75c98f6798c509911d08a22e6c021d074469042177c8c86fb92eefd96"
            ],
            "markers": "python_version >= '3.6'",
            "version": "==3.1.0"
        }
    },
    "develop": {
        "astroid": {
            "hashes": [
                "sha256:2f4078c2a41bf377eea06d71c9d2ba4eb8f6b1af2135bec27bbbb7d8f12bb703",
                "sha256:bc58d83eb610252fd8de6363e39d4f1d0619c894b0ed24603b881c02e64c7386"
            ],
            "markers": "python_version >= '3.5'",
            "version": "==2.4.2"
        },
        "coverage": {
            "hashes": [
                "sha256:00f1d23f4336efc3b311ed0d807feb45098fc86dee1ca13b3d6768cdab187c8a",
                "sha256:01333e1bd22c59713ba8a79f088b3955946e293114479bbfc2e37d522be03355",
                "sha256:0cb4be7e784dcdc050fc58ef05b71aa8e89b7e6636b99967fadbdba694cf2b65",
                "sha256:0e61d9803d5851849c24f78227939c701ced6704f337cad0a91e0972c51c1ee7",
                "sha256:1601e480b9b99697a570cea7ef749e88123c04b92d84cedaa01e117436b4a0a9",
                "sha256:2742c7515b9eb368718cd091bad1a1b44135cc72468c731302b3d641895b83d1",
                "sha256:2d27a3f742c98e5c6b461ee6ef7287400a1956c11421eb574d843d9ec1f772f0",
                "sha256:402e1744733df483b93abbf209283898e9f0d67470707e3c7516d84f48524f55",
                "sha256:5c542d1e62eece33c306d66fe0a5c4f7f7b3c08fecc46ead86d7916684b36d6c",
                "sha256:5f2294dbf7875b991c381e3d5af2bcc3494d836affa52b809c91697449d0eda6",
                "sha256:6402bd2fdedabbdb63a316308142597534ea8e1895f4e7d8bf7476c5e8751fef",
                "sha256:66460ab1599d3cf894bb6baee8c684788819b71a5dc1e8fa2ecc152e5d752019",
                "sha256:782caea581a6e9ff75eccda79287daefd1d2631cc09d642b6ee2d6da21fc0a4e",
                "sha256:79a3cfd6346ce6c13145731d39db47b7a7b859c0272f02cdb89a3bdcbae233a0",
                "sha256:7a5bdad4edec57b5fb8dae7d3ee58622d626fd3a0be0dfceda162a7035885ecf",
                "sha256:8fa0cbc7ecad630e5b0f4f35b0f6ad419246b02bc750de7ac66db92667996d24",
                "sha256:a027ef0492ede1e03a8054e3c37b8def89a1e3c471482e9f046906ba4f2aafd2",
                "sha256:a3f3654d5734a3ece152636aad89f58afc9213c6520062db3978239db122f03c",
                "sha256:a82b92b04a23d3c8a581fc049228bafde988abacba397d57ce95fe95e0338ab4",
                "sha256:acf3763ed01af8410fc36afea23707d4ea58ba7e86a8ee915dfb9ceff9ef69d0",
                "sha256:adeb4c5b608574a3d647011af36f7586811a2c1197c861aedb548dd2453b41cd",
                "sha256:b83835506dfc185a319031cf853fa4bb1b3974b1f913f5bb1a0f3d98bdcded04",
                "sha256:bb28a7245de68bf29f6fb199545d072d1036a1917dca17a1e75bbb919e14ee8e",
                "sha256:bf9cb9a9fd8891e7efd2d44deb24b86d647394b9705b744ff6f8261e6f29a730",
                "sha256:c317eaf5ff46a34305b202e73404f55f7389ef834b8dbf4da09b9b9b37f76dd2",
                "sha256:dbe8c6ae7534b5b024296464f387d57c13caa942f6d8e6e0346f27e509f0f768",
                "sha256:de807ae933cfb7f0c7d9d981a053772452217df2bf38e7e6267c9cbf9545a796",
                "sha256:dead2ddede4c7ba6cb3a721870f5141c97dc7d85a079edb4bd8d88c3ad5b20c7",
                "sha256:dec5202bfe6f672d4511086e125db035a52b00f1648d6407cc8e526912c0353a",
                "sha256:e1ea316102ea1e1770724db01998d1603ed921c54a86a2efcb03428d5417e489",
                "sha256:f90bfc4ad18450c80b024036eaf91e4a246ae287701aaa88eaebebf150868052"
            ],
            "index": "pypi",
            "version": "==5.1"
        },
        "isort": {
            "hashes": [
                "sha256:54da7e92468955c4fceacd0c86bd0ec997b0e1ee80d97f67c35a78b719dccab1",
                "sha256:6e811fcb295968434526407adb8796944f1988c5b65e8139058f2014cbe100fd"
            ],
            "markers": "python_version >= '2.7' and python_version not in '3.0, 3.1, 3.2, 3.3'",
            "version": "==4.3.21"
        },
        "lazy-object-proxy": {
            "hashes": [
                "sha256:0c4b206227a8097f05c4dbdd323c50edf81f15db3b8dc064d08c62d37e1a504d",
                "sha256:194d092e6f246b906e8f70884e620e459fc54db3259e60cf69a4d66c3fda3449",
                "sha256:1be7e4c9f96948003609aa6c974ae59830a6baecc5376c25c92d7d697e684c08",
                "sha256:4677f594e474c91da97f489fea5b7daa17b5517190899cf213697e48d3902f5a",
                "sha256:48dab84ebd4831077b150572aec802f303117c8cc5c871e182447281ebf3ac50",
                "sha256:5541cada25cd173702dbd99f8e22434105456314462326f06dba3e180f203dfd",
                "sha256:59f79fef100b09564bc2df42ea2d8d21a64fdcda64979c0fa3db7bdaabaf6239",
                "sha256:8d859b89baf8ef7f8bc6b00aa20316483d67f0b1cbf422f5b4dc56701c8f2ffb",
                "sha256:9254f4358b9b541e3441b007a0ea0764b9d056afdeafc1a5569eee1cc6c1b9ea",
                "sha256:9651375199045a358eb6741df3e02a651e0330be090b3bc79f6d0de31a80ec3e",
                "sha256:97bb5884f6f1cdce0099f86b907aa41c970c3c672ac8b9c8352789e103cf3156",
                "sha256:9b15f3f4c0f35727d3a0fba4b770b3c4ebbb1fa907dbcc046a1d2799f3edd142",
                "sha256:a2238e9d1bb71a56cd710611a1614d1194dc10a175c1e08d75e1a7bcc250d442",
                "sha256:a6ae12d08c0bf9909ce12385803a543bfe99b95fe01e752536a60af2b7797c62",
                "sha256:ca0a928a3ddbc5725be2dd1cf895ec0a254798915fb3a36af0964a0a4149e3db",
                "sha256:cb2c7c57005a6804ab66f106ceb8482da55f5314b7fcb06551db1edae4ad1531",
                "sha256:d74bb8693bf9cf75ac3b47a54d716bbb1a92648d5f781fc799347cfc95952383",
                "sha256:d945239a5639b3ff35b70a88c5f2f491913eb94871780ebfabb2568bd58afc5a",
                "sha256:eba7011090323c1dadf18b3b689845fd96a61ba0a1dfbd7f24b921398affc357",
                "sha256:efa1909120ce98bbb3777e8b6f92237f5d5c8ea6758efea36a473e1d38f7d3e4",
                "sha256:f3900e8a5de27447acbf900b4750b0ddfd7ec1ea7fbaf11dfa911141bc522af0"
            ],
            "markers": "python_version >= '2.7' and python_version not in '3.0, 3.1, 3.2, 3.3'",
            "version": "==1.4.3"
        },
        "mccabe": {
            "hashes": [
                "sha256:ab8a6258860da4b6677da4bd2fe5dc2c659cff31b3ee4f7f5d64e79735b80d42",
                "sha256:dd8d182285a0fe56bace7f45b5e7d1a6ebcbf524e8f3bd87eb0f125271b8831f"
            ],
            "version": "==0.6.1"
        },
        "mock": {
            "hashes": [
                "sha256:3f9b2c0196c60d21838f307f5825a7b86b678cedc58ab9e50a8988187b4d81e0",
                "sha256:dd33eb70232b6118298d516bbcecd26704689c386594f0f3c4f13867b2c56f72"
            ],
            "index": "pypi",
            "version": "==4.0.2"
        },
        "pylint": {
            "hashes": [
                "sha256:7dd78437f2d8d019717dbf287772d0b2dbdfd13fc016aa7faa08d67bccc46adc",
                "sha256:d0ece7d223fe422088b0e8f13fa0a1e8eb745ebffcb8ed53d3e95394b6101a1c"
            ],
            "index": "pypi",
            "version": "==2.5.3"
        },
        "six": {
            "hashes": [
                "sha256:30639c035cdb23534cd4aa2dd52c3bf48f06e5f4a941509c8bafd8ce11080259",
                "sha256:8b74bedcbbbaca38ff6d7491d76f2b06b3592611af620f8426e82dddb04a5ced"
            ],
            "index": "pypi",
            "version": "==1.15.0"
        },
        "toml": {
            "hashes": [
                "sha256:926b612be1e5ce0634a2ca03470f95169cf16f939018233a670519cb4ac58b0f",
                "sha256:bda89d5935c2eac546d648028b9901107a595863cb36bae0c73ac804a9b4ce88"
            ],
            "version": "==0.10.1"
        },
        "typed-ast": {
            "hashes": [
                "sha256:0666aa36131496aed8f7be0410ff974562ab7eeac11ef351def9ea6fa28f6355",
                "sha256:0c2c07682d61a629b68433afb159376e24e5b2fd4641d35424e462169c0a7919",
                "sha256:249862707802d40f7f29f6e1aad8d84b5aa9e44552d2cc17384b209f091276aa",
                "sha256:24995c843eb0ad11a4527b026b4dde3da70e1f2d8806c99b7b4a7cf491612652",
                "sha256:269151951236b0f9a6f04015a9004084a5ab0d5f19b57de779f908621e7d8b75",
                "sha256:4083861b0aa07990b619bd7ddc365eb7fa4b817e99cf5f8d9cf21a42780f6e01",
                "sha256:498b0f36cc7054c1fead3d7fc59d2150f4d5c6c56ba7fb150c013fbc683a8d2d",
                "sha256:4e3e5da80ccbebfff202a67bf900d081906c358ccc3d5e3c8aea42fdfdfd51c1",
                "sha256:6daac9731f172c2a22ade6ed0c00197ee7cc1221aa84cfdf9c31defeb059a907",
                "sha256:715ff2f2df46121071622063fc7543d9b1fd19ebfc4f5c8895af64a77a8c852c",
                "sha256:73d785a950fc82dd2a25897d525d003f6378d1cb23ab305578394694202a58c3",
                "sha256:8c8aaad94455178e3187ab22c8b01a3837f8ee50e09cf31f1ba129eb293ec30b",
                "sha256:8ce678dbaf790dbdb3eba24056d5364fb45944f33553dd5869b7580cdbb83614",
                "sha256:aaee9905aee35ba5905cfb3c62f3e83b3bec7b39413f0a7f19be4e547ea01ebb",
                "sha256:bcd3b13b56ea479b3650b82cabd6b5343a625b0ced5429e4ccad28a8973f301b",
                "sha256:c9e348e02e4d2b4a8b2eedb48210430658df6951fa484e59de33ff773fbd4b41",
                "sha256:d205b1b46085271b4e15f670058ce182bd1199e56b317bf2ec004b6a44f911f6",
                "sha256:d43943ef777f9a1c42bf4e552ba23ac77a6351de620aa9acf64ad54933ad4d34",
                "sha256:d5d33e9e7af3b34a40dc05f498939f0ebf187f07c385fd58d591c533ad8562fe",
                "sha256:fc0fea399acb12edbf8a628ba8d2312f583bdbdb3335635db062fa98cf71fca4",
                "sha256:fe460b922ec15dd205595c9b5b99e2f056fd98ae8f9f56b888e7a17dc2b757e7"
            ],
            "markers": "python_version < '3.8' and implementation_name == 'cpython'",
            "version": "==1.4.1"
        },
        "wrapt": {
            "hashes": [
                "sha256:b62ffa81fb85f4332a4f609cab4ac40709470da05643a082ec1eb88e6d9b97d7"
            ],
            "version": "==1.12.1"
        }
    }
}<|MERGE_RESOLUTION|>--- conflicted
+++ resolved
@@ -58,19 +58,6 @@
         },
         "boto3": {
             "hashes": [
-<<<<<<< HEAD
-                "sha256:1100727d3e56c2b89250f532940daddad658cd39035ad044d0244dea2416f8fc",
-                "sha256:76022d2a895ba3faa2550e6e4e0ea9dc9227d8d3bcb5ab6775a904a4d628d090"
-            ],
-            "version": "==1.13.26"
-        },
-        "botocore": {
-            "hashes": [
-                "sha256:318b487b9496bf162883fce9ce137b1cd864a968bb0c9e70e0e44c4a62cf2d3c",
-                "sha256:34f4324d15245482a78f1f1b71861982f3e30ed22245bf2e1ec112b5dac5b349"
-            ],
-            "version": "==1.16.26"
-=======
                 "sha256:cd2b8eb13a10ccf9e019be437928d691424b02ebd59849be33bdcf0516d71443",
                 "sha256:d5a5e65d54904845964b789450b826e3d0967fca4032b8cb677d3fb59ac6cf0a"
             ],
@@ -82,7 +69,6 @@
                 "sha256:381601ad6e49c8ee87c5e4358657278f740b91bb926464c74dc57d3effbea63b"
             ],
             "version": "==1.17.0"
->>>>>>> db6a6d0b
         },
         "cachetools": {
             "hashes": [
@@ -226,26 +212,16 @@
                 "sha256:65ca5396393b3e592c49cba968380b6d2534d9c78b25fedbedea9dd1c6c50249",
                 "sha256:eec2c302b50e6db0c713fb84b71b8d75cfad5dc6d4dffc78e9f69ba0008f5ede"
             ],
-<<<<<<< HEAD
-=======
-            "markers": "python_version >= '2.7' and python_version not in '3.0, 3.1, 3.2, 3.3'",
->>>>>>> db6a6d0b
+            "markers": "python_version >= '2.7' and python_version not in '3.0, 3.1, 3.2, 3.3'",
             "version": "==1.20.0"
         },
         "google-api-python-client": {
             "hashes": [
-<<<<<<< HEAD
-                "sha256:344baad65f82934964557759afeaf209ce9eb1d3f9df321a4e5b9dee35af8eae",
-                "sha256:6b24022c75b38a1b323a74129d09af1131078b7c0d337ac8fa6461d5f8b2b0e9"
-            ],
-            "version": "==1.9.2"
-=======
                 "sha256:220349ce189a85229fc46875d467101318495a4a735c0ff2f165b9bdbc7511a0",
                 "sha256:f8e73dd6433f8218922c952e09adc4fc0dbc360f9959cf427565a16e8d4c5d25"
             ],
             "markers": "python_version >= '2.7' and python_version not in '3.0, 3.1, 3.2, 3.3'",
             "version": "==1.9.3"
->>>>>>> db6a6d0b
         },
         "google-auth": {
             "hashes": [
@@ -453,19 +429,11 @@
         },
         "libcloudforensics": {
             "hashes": [
-<<<<<<< HEAD
-                "sha256:33ee079ffca27377851715d1b015badbf72ce202b3ee7dbf9e1289fdfc09d074",
-                "sha256:cd8626f38c1902574b85263cdce312e984e1483c26345649715618db5a8e92e5"
-            ],
-            "index": "pypi",
-            "version": "==20200609"
-=======
                 "sha256:0f2e13f6b532a16a5194bcb5111a684f17b4e9ec755be9ed6004bd7b1b12150b",
                 "sha256:7c9866b71900f527e0bf5be095a3c87b48fd9ca37e5b2ce71c8b1eae62dd27ba"
             ],
             "index": "pypi",
             "version": "==20200610"
->>>>>>> db6a6d0b
         },
         "markupsafe": {
             "hashes": [
