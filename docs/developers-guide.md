# Developer's guide

This page gives a few hints on how to develop new recipes and modules for
dftimewolf. Start with the [architecture](architecture.md) page if you haven't
read it already.

## Installation

To be able to develop you need a local installation of dfTimewolf. To install it locally, a venv is recommended.

```bash
git clone https://github.com/log2timeline/dftimewolf/
git checkout -b "featurename"
python3 -m venv venv
source /home/user/dev/dftimewolf/venv/bin/activate
```

Remove the first line in the requirements.txt file containing something something simple.

Then:

```bash
pip install pipenv
pipenv install -r requirements.txt
pipenv install -e .
```

Now you are ready to run dfTimewolf in your local envirenment:

```bash
/home/user/dev/dftimewolf/venv/bin/dftimewolf -h
```

## Codereview

As for other Log2Timeline projects, all contributions to dfTimewolf undergo code
review. The process is documented
[here](https://github.com/log2timeline/l2tdocs/blob/main/process/Code%20review%20process.md).

## Code style

dfTimewolf follows the
[Log2Timeline style guide](https://github.com/log2timeline/l2tdocs/blob/main/process/Style-guide.md).

## Creating a recipe

If you're not satisfied with the way modules are chained, or default arguments
that are passed to some of the recipes, then you can create your own. See
[existing recipes](https://github.com/log2timeline/dftimewolf/tree/main/dftimewolf/cli/recipes)
for simple examples like
[local_plaso](https://github.com/log2timeline/dftimewolf/blob/main/dftimewolf/cli/recipes/local_plaso.py).
Details on recipe keys are given [here](architecture.md#recipes).

### Recipe location

A new recipe needs to be added to `data/recipes` as a json file.

### Recipe arguments

Recipes launch Modules with a given set of arguments. Arguments can be specified
in different ways:

- Hardcoded values in the recipe's Python code
- `@` parameters that are dynamically changed, either:
  - Through a `~/.dftimewolfrc` file
  - Through the command line

Parameters are declared for each Module in a recipe's `recipe` variable in the
form of `@parameter` placeholders. How these are populated is then specified in
the `args` variable right after, as a list of
`(argument, help_text, default_value)` tuples that will be passed to `argparse`.
For example, the public version of the
[grr_artifact_hosts.py](https://github.com/log2timeline/dftimewolf/blob/main/data/recipes/gcp_forensics.json)
recipe specifies arguments in the following way:

    "args": [
      ["remote_project_name", "Name of the project containing the instance / disks to copy ", null],
      ["incident_id", "Incident ID to label the VM with.", null],
      ["--instance", "Name of the instance to analyze.", null],
      ["--disks", "Comma-separated list of disks to copy.", null],
      ["--all_disks", "Copy all disks in the designated instance. Overrides disk_names if specified", false],
      ["--analysis_project_name", "Name of the project where the analysis VM will be created", null],
      ["--boot_disk_size", "The size of the analysis VM boot disk (in GB)", 50.0],
      ["--boot_disk_type", "Disk type to use [pd-standard, pd-ssd]", "pd-standard"],
      ["--zone", "The GCP zone where the Analysis VM and copied disks will be created", "us-central1-f"]
    ]

`remote_project_name` and `incident_id` are positional arguments - they **must** be provided
through the command line. `instance`, `disks`, `all_disks`, and all other arguments starting with `--` are optional. If they are not specified through the command line, the default argument will be used. `null` will be translated to a Python `None`, and `false` will be the python `False` boolean.

## Modules

If dftimewolf lacks the actual processing logic, you need to create a new
module. If you can achieve your goal in Python, then you can include it in
dfTimewolf. "There is no learning curve™".

Check out the [Module architecture](architecture#modules) and read up on simple
existing modules such as the
<<<<<<< HEAD
[LocalPlasoProcessor](https://github.com/log2timeline/dftimewolf/blob/master/dftimewolf/lib/processors/localplaso.py)
module for an example of simple Module.

### Register a new module

There are two locations to register new modules:

- registering it at the end of the module file
- adding it to the big dict where in the main entry point script `dftimewolf_recipes.py`
=======
[LocalPlasoProcessor](https://github.com/log2timeline/dftimewolf/blob/main/dftimewolf/lib/processors/localplaso.py)
module for an example of simple Module.
>>>>>>> b26ba55a
<|MERGE_RESOLUTION|>--- conflicted
+++ resolved
@@ -96,8 +96,7 @@
 
 Check out the [Module architecture](architecture#modules) and read up on simple
 existing modules such as the
-<<<<<<< HEAD
-[LocalPlasoProcessor](https://github.com/log2timeline/dftimewolf/blob/master/dftimewolf/lib/processors/localplaso.py)
+[LocalPlasoProcessor](https://github.com/log2timeline/dftimewolf/blob/main/dftimewolf/lib/processors/localplaso.py)
 module for an example of simple Module.
 
 ### Register a new module
@@ -105,8 +104,4 @@
 There are two locations to register new modules:
 
 - registering it at the end of the module file
-- adding it to the big dict where in the main entry point script `dftimewolf_recipes.py`
-=======
-[LocalPlasoProcessor](https://github.com/log2timeline/dftimewolf/blob/main/dftimewolf/lib/processors/localplaso.py)
-module for an example of simple Module.
->>>>>>> b26ba55a
+- adding it to the big dict where in the main entry point script `dftimewolf_recipes.py`