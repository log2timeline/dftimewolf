--- conflicted
+++ resolved
@@ -18,11 +18,5 @@
 pyyaml = "*"
 turbinia = "*"
 future = "*"
-<<<<<<< HEAD
 "pypdf2" = "*"
-
-[requires]
-python_version = "2.7"
-=======
-six = "*"
->>>>>>> 50d093d7
+six = "*"