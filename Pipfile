[[source]]
url = "https://pypi.org/simple"
verify_ssl = true
name = "pypi"

[dev-packages]
mock = "*"
pylint = "*"
coverage = "*"
monkeytype = "*"
mypy = "*"
yapf = "*"
types-protobuf = "*"
types-filelock = "*"
types-PyYAML = "*"

[packages]
beautifulsoup4 = "*"
google-cloud-logging = ">=2.0"
google-cloud-bigquery = "*"
pyOpenSSL = "<20.0.0"  # GRR uses an older version of cryptography
grr_api_client = "*"
libcloudforensics = "*"
pypdf2 = "*"
pyyaml = "*"
requests = "*"
six = "*"
timesketch-api-client = ">=20200514"
timesketch-import-client = ">=20200514"
turbinia = {git = "https://github.com/google/turbinia.git", ref = "master"}
pandas = "*"
google-cloud-error-reporting = "<1.2.0"  # While we wait for turbinia to bump the dep
cmd2 = "*"
psutil = "*"
prettytable = "*"
<<<<<<< HEAD
pyarrow = "*"
=======
vt-py = "*"
>>>>>>> 007cda63

[requires]
python_version = "3.8"<|MERGE_RESOLUTION|>--- conflicted
+++ resolved
@@ -33,11 +33,8 @@
 cmd2 = "*"
 psutil = "*"
 prettytable = "*"
-<<<<<<< HEAD
 pyarrow = "*"
-=======
 vt-py = "*"
->>>>>>> 007cda63
 
 [requires]
 python_version = "3.8"