--- conflicted
+++ resolved
@@ -69,12 +69,8 @@
     "args": [
         ["source_project_name", "Name of the project containing the instance / disks to copy.", null],
         ["analysis_project_name", "Name of the project containing the Turbinia instance.", null],
-<<<<<<< HEAD
         ["--turbinia_recipe", "The Turbinia recipe name to use for evidence processing.", null],
-        ["--turbinia_zone", "The GCP zone the disk to process and Turbinia workers are in.", null],
-=======
         ["--turbinia_zone", "The GCP zone the disk to process and Turbinia workers are in.", "us-central1-f"],
->>>>>>> 2e23507d
         ["--incident_id", "Incident ID (used for Timesketch description and to label the VM with).", null],
         ["--sketch_id", "Timesketch sketch to which the timeline should be added.", null],
         ["--token_password", "Optional custom password to decrypt Timesketch credential file with.", ""],
