{
    "name": "gcp_logging_gce_instance_ts",
    "short_description": "GCP Instance Cloud Audit logs to Timesketch",
    "description": "Collects GCP Cloud Audit Logs for a GCE instance and exports them to Timesketch. Some light processing is made to translate the logs into something Timesketch can process.",
    "test_params": "project-name instance-id",
    "preflights": [{
      "wants": [],
      "name": "GCPTokenCheck",
      "args": {
          "project_name": "@project_name"
      }
    }],
    "modules": [{
        "wants": [],
        "name": "GCPLogsCollector",
        "args": {
            "project_name": "@project_name",
            "filter_expression": "logName=projects/@project_name/logs/cloudaudit.googleapis.com%2Factivity operation.producer=\"compute.googleapis.com\" resource.labels.instance_id=\"@instance_id\"",
            "backoff": "@backoff",
            "delay": "@delay",
            "start_time": null,
            "end_time": null
        }
    }, {
        "wants": ["GCPLogsCollector"],
        "name": "LocalPlasoProcessor",
        "args": {
          "timezone": null,
          "use_docker": true
        }
    }, {
        "wants": ["LocalPlasoProcessor"],
        "name": "TimesketchExporter",
        "args": {
            "incident_id": "@incident_id",
            "token_password": "@token_password",
            "endpoint": "@timesketch_endpoint",
            "username": "@timesketch_username",
            "password": "@timesketch_password",
            "sketch_id": "@sketch_id",
            "analyzers": null,
            "wait_for_timelines": "@wait_for_timelines"
        }
    }],
    "args": [
<<<<<<< HEAD
        ["project_name", "Name of the GCP project to collect logs from.", null, {"format": "regex", "comma_separated": false, "regex": "^[a-z][-a-z0-9]{4,28}[a-z0-9]$"}],
        ["instance_id", "Identifier for GCE instance (Instance ID).", null, {"format": "regex", "regex": "^[a-z][-a-z0-9]{0,61}[a-z0-9]?$|^\\d{1,62}$"}],
=======
        ["project_name", "Name of the GCP project to collect logs from.", null, {"format": "regex", "comma_separated": false, "regex": "^[a-z][-a-z0-9.:]{4,28}[a-z0-9]$"}],
        ["instance_id", "Identifier for GCE instance (Instance ID).", null, {"format": "regex", "regex": "^[a-z][-a-z0-9]{0,61}[a-z0-9]?$"}],
>>>>>>> a3aed288
        ["--incident_id", "Incident ID (used for Timesketch description).", null],
        ["--sketch_id", "Timesketch sketch to which the timeline should be added.", null, {"format": "integer"}],
        ["--timesketch_endpoint", "Timesketch endpoint", "http://localhost:5000/"],
        ["--timesketch_username", "Username for Timesketch server.", null],
        ["--timesketch_password", "Password for Timesketch server.", null],
        ["--token_password", "Optional custom password to decrypt Timesketch credential file with.", ""],
        ["--wait_for_timelines", "Whether to wait for Timesketch to finish processing all timelines.", true],
        ["--backoff", "If GCP Cloud Logging API query limits are exceeded, retry with an increased delay between each query to try complete the query at a slower rate.", false],
        ["--delay", "Number of seconds to wait between each GCP Cloud Logging query to avoid hitting API query limits", "0", {"format": "integer"}]
    ]
}<|MERGE_RESOLUTION|>--- conflicted
+++ resolved
@@ -43,13 +43,8 @@
         }
     }],
     "args": [
-<<<<<<< HEAD
-        ["project_name", "Name of the GCP project to collect logs from.", null, {"format": "regex", "comma_separated": false, "regex": "^[a-z][-a-z0-9]{4,28}[a-z0-9]$"}],
+        ["project_name", "Name of the GCP project to collect logs from.", null, {"format": "regex", "comma_separated": false, "regex": "^[a-z][-a-z0-9.:]{4,28}[a-z0-9]$"}],
         ["instance_id", "Identifier for GCE instance (Instance ID).", null, {"format": "regex", "regex": "^[a-z][-a-z0-9]{0,61}[a-z0-9]?$|^\\d{1,62}$"}],
-=======
-        ["project_name", "Name of the GCP project to collect logs from.", null, {"format": "regex", "comma_separated": false, "regex": "^[a-z][-a-z0-9.:]{4,28}[a-z0-9]$"}],
-        ["instance_id", "Identifier for GCE instance (Instance ID).", null, {"format": "regex", "regex": "^[a-z][-a-z0-9]{0,61}[a-z0-9]?$"}],
->>>>>>> a3aed288
         ["--incident_id", "Incident ID (used for Timesketch description).", null],
         ["--sketch_id", "Timesketch sketch to which the timeline should be added.", null, {"format": "integer"}],
         ["--timesketch_endpoint", "Timesketch endpoint", "http://localhost:5000/"],
