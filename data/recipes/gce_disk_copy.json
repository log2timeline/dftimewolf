{
    "name": "gce_disk_copy",
    "short_description": "Copy disks from one project to another.",
    "description": "Copies disks from one project to another. The disks can be specified individually, or instances can be specified, to copy all their disks or boot disks.",
    "test_params": "projectname",
    "preflights": [{
      "wants": [],
      "name": "GCPTokenCheck",
      "runtime_name": "GCPTokenCheck-destination",
      "args": {
          "project_name": "@destination_project_name"
      }
    },
    {
      "wants": [],
      "name": "GCPTokenCheck",
      "runtime_name": "GCPTokenCheck-source",
      "args": {
          "project_name": "@source_project_name"
      }
    }],
    "modules": [{
        "wants": [],
        "name": "GCEDiskCopy",
        "args": {
            "source_project_name": "@source_project_name",
            "destination_project_name": "@destination_project_name",
            "disk_names": "@source_disk_names",
            "remote_instance_names": "@remote_instance_names",
            "all_disks": "@all_disks",
            "destination_zone": "@zone",
            "stop_instances": "@stop_instances"
        }
    }],
    "args": [
        ["source_project_name", "Source project containing the disks to export.", null, {"format": "regex", "comma_separated": false, "regex": "^[a-z][-a-z0-9.:]{4,28}[a-z0-9]$"}],
<<<<<<< HEAD
        ["--destination_project_name", "Project to where the disk images are exported. If not provided, source_project_name is used.", null, {"format": "regex", "comma_separated": false, "regex": "^[a-z][-a-z0-9]{4,28}[a-z0-9]$"}],
        ["--source_disk_names", "Comma-separated list of disk names to export. If not provided, disks attached to `remote_instance_name` will be used.", null, {"format": "regex", "comma_separated": true, "regex": "^[a-z][-a-z0-9]{0,61}[a-z0-9]?$|^\\d{1,62}$"}],
        ["--remote_instance_names", "Comma-separated list of instances in source project from which to copy disks. If not provided, `disk_names` will be used.", null, {"format": "regex", "comma_separated": true, "regex": "^[a-z][-a-z0-9]{0,61}[a-z0-9]?$|^\\d{1,62}$"}],
=======
        ["--destination_project_name", "Project to where the disk images are exported. If not provided, source_project_name is used.", null, {"format": "regex", "comma_separated": false, "regex": "^[a-z][-a-z0-9.:]{4,28}[a-z0-9]$"}],
        ["--source_disk_names", "Comma-separated list of disk names to export. If not provided, disks attached to `remote_instance_name` will be used.", null, {"format": "regex", "comma_separated": true, "regex": "^[a-z][-a-z0-9]{0,61}[a-z0-9]?$"}],
        ["--remote_instance_names", "Comma-separated list of instances in source project from which to copy disks. If not provided, `disk_names` will be used.", null, {"format": "regex", "comma_separated": true, "regex": "^[a-z][-a-z0-9]{0,61}[a-z0-9]?$"}],
>>>>>>> a3aed288
        ["--all_disks", "If True, copy all disks attached to the `remote_instance_names` instances. If False and `remote_instance_name` is provided, it will select the instance's boot disk.", false],
        ["--zone", "Destination zone for the disks to be copied to.", "us-central1-f", {"format": "gcp_zone"}],
        ["--stop_instances", "Stop instances after disks have been copied", false]
    ]
  }<|MERGE_RESOLUTION|>--- conflicted
+++ resolved
@@ -34,15 +34,9 @@
     }],
     "args": [
         ["source_project_name", "Source project containing the disks to export.", null, {"format": "regex", "comma_separated": false, "regex": "^[a-z][-a-z0-9.:]{4,28}[a-z0-9]$"}],
-<<<<<<< HEAD
-        ["--destination_project_name", "Project to where the disk images are exported. If not provided, source_project_name is used.", null, {"format": "regex", "comma_separated": false, "regex": "^[a-z][-a-z0-9]{4,28}[a-z0-9]$"}],
+        ["--destination_project_name", "Project to where the disk images are exported. If not provided, source_project_name is used.", null, {"format": "regex", "comma_separated": false, "regex": "^[a-z][-a-z0-9.:]{4,28}[a-z0-9]$"}],
         ["--source_disk_names", "Comma-separated list of disk names to export. If not provided, disks attached to `remote_instance_name` will be used.", null, {"format": "regex", "comma_separated": true, "regex": "^[a-z][-a-z0-9]{0,61}[a-z0-9]?$|^\\d{1,62}$"}],
         ["--remote_instance_names", "Comma-separated list of instances in source project from which to copy disks. If not provided, `disk_names` will be used.", null, {"format": "regex", "comma_separated": true, "regex": "^[a-z][-a-z0-9]{0,61}[a-z0-9]?$|^\\d{1,62}$"}],
-=======
-        ["--destination_project_name", "Project to where the disk images are exported. If not provided, source_project_name is used.", null, {"format": "regex", "comma_separated": false, "regex": "^[a-z][-a-z0-9.:]{4,28}[a-z0-9]$"}],
-        ["--source_disk_names", "Comma-separated list of disk names to export. If not provided, disks attached to `remote_instance_name` will be used.", null, {"format": "regex", "comma_separated": true, "regex": "^[a-z][-a-z0-9]{0,61}[a-z0-9]?$"}],
-        ["--remote_instance_names", "Comma-separated list of instances in source project from which to copy disks. If not provided, `disk_names` will be used.", null, {"format": "regex", "comma_separated": true, "regex": "^[a-z][-a-z0-9]{0,61}[a-z0-9]?$"}],
->>>>>>> a3aed288
         ["--all_disks", "If True, copy all disks attached to the `remote_instance_names` instances. If False and `remote_instance_name` is provided, it will select the instance's boot disk.", false],
         ["--zone", "Destination zone for the disks to be copied to.", "us-central1-f", {"format": "gcp_zone"}],
         ["--stop_instances", "Stop instances after disks have been copied", false]
